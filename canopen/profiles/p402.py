# inspired by the NmtMaster code
import logging
import time
from ..node import RemoteNode
from ..sdo import SdoCommunicationError

logger = logging.getLogger(__name__)


class State402(object):
    # Controlword (0x6040) commands
    CW_OPERATION_ENABLED = 0x000F
    CW_SHUTDOWN = 0x0006
    CW_SWITCH_ON = 0x0007
    CW_QUICK_STOP = 0x0002
    CW_DISABLE_VOLTAGE = 0x0000
    CW_SWITCH_ON_DISABLED = 0x0080

    CW_CODE_COMMANDS = {
        CW_SWITCH_ON_DISABLED:          'SWITCH ON DISABLED',
        CW_DISABLE_VOLTAGE:             'DISABLE VOLTAGE',
        CW_SHUTDOWN:                    'READY TO SWITCH ON',
        CW_SWITCH_ON:                   'SWITCHED ON',
        CW_OPERATION_ENABLED:           'OPERATION ENABLED',
        CW_QUICK_STOP:                  'QUICK STOP ACTIVE',
    }

    CW_COMMANDS_CODE = {
        'SWITCH ON DISABLED':           CW_SWITCH_ON_DISABLED,
        'DISABLE VOLTAGE':              CW_DISABLE_VOLTAGE,
        'READY TO SWITCH ON':           CW_SHUTDOWN,
        'SWITCHED ON':                  CW_SWITCH_ON,
        'OPERATION ENABLED':            CW_OPERATION_ENABLED,
        'QUICK STOP ACTIVE':            CW_QUICK_STOP,
    }

    # Statusword 0x6041 bitmask and values in the list in the dictionary value
    SW_MASK = {
        'NOT READY TO SWITCH ON':       (0x4F, 0x00),
        'SWITCH ON DISABLED':           (0x4F, 0x40),
        'READY TO SWITCH ON':           (0x6F, 0x21),
        'SWITCHED ON':                  (0x6F, 0x23),
        'OPERATION ENABLED':            (0x6F, 0x27),
        'FAULT':                        (0x4F, 0x08),
        'FAULT REACTION ACTIVE':        (0x4F, 0x0F),
        'QUICK STOP ACTIVE':            (0x6F, 0x07),
    }

    # Transition path to get to the 'OPERATION ENABLED' state
    NEXTSTATE2ENABLE = {
        ('START'):                                                      'NOT READY TO SWITCH ON',
        ('FAULT', 'NOT READY TO SWITCH ON'):                            'SWITCH ON DISABLED',
        ('SWITCH ON DISABLED'):                                         'READY TO SWITCH ON',
        ('READY TO SWITCH ON'):                                         'SWITCHED ON',
        ('SWITCHED ON', 'QUICK STOP ACTIVE', 'OPERATION ENABLED'):      'OPERATION ENABLED',
        ('FAULT REACTION ACTIVE'):                                      'FAULT'
    }

    # Tansition table from the DS402 State Machine
    TRANSITIONTABLE = {
        # disable_voltage ---------------------------------------------------------------------
        ('READY TO SWITCH ON', 'SWITCH ON DISABLED'):     CW_DISABLE_VOLTAGE,  # transition 7
        ('OPERATION ENABLED', 'SWITCH ON DISABLED'):      CW_DISABLE_VOLTAGE,  # transition 9
        ('SWITCHED ON', 'SWITCH ON DISABLED'):            CW_DISABLE_VOLTAGE,  # transition 10
        ('QUICK STOP ACTIVE', 'SWITCH ON DISABLED'):      CW_DISABLE_VOLTAGE,  # transition 12
        # automatic ---------------------------------------------------------------------------
        ('NOT READY TO SWITCH ON', 'SWITCH ON DISABLED'): 0x00,  # transition 1
        ('START', 'NOT READY TO SWITCH ON'):              0x00,  # transition 0
        ('FAULT REACTION ACTIVE', 'FAULT'):               0x00,  # transition 14
        # shutdown ----------------------------------------------------------------------------
        ('SWITCH ON DISABLED', 'READY TO SWITCH ON'):     CW_SHUTDOWN,  # transition 2
        ('SWITCHED ON', 'READY TO SWITCH ON'):            CW_SHUTDOWN,  # transition 6
        ('OPERATION ENABLED', 'READY TO SWITCH ON'):      CW_SHUTDOWN,  # transition 8
        # switch_on ---------------------------------------------------------------------------
        ('READY TO SWITCH ON', 'SWITCHED ON'):            CW_SWITCH_ON,  # transition 3
        ('OPERATION ENABLED', 'SWITCHED ON'):             CW_SWITCH_ON,  # transition 5
        # enable_operation --------------------------------------------------------------------
        ('SWITCHED ON', 'OPERATION ENABLED'):             CW_OPERATION_ENABLED,  # transition 4
        ('QUICK STOP ACTIVE', 'OPERATION ENABLED'):       CW_OPERATION_ENABLED,  # transition 16
        # quickstop ---------------------------------------------------------------------------
        ('READY TO SWITCH ON', 'QUICK STOP ACTIVE'):      CW_QUICK_STOP,  # transition 7
        ('SWITCHED ON', 'QUICK STOP ACTIVE'):             CW_QUICK_STOP,  # transition 10
        ('OPERATION ENABLED', 'QUICK STOP ACTIVE'):       CW_QUICK_STOP,  # transition 11
        # fault -------------------------------------------------------------------------------
        ('FAULT', 'SWITCH ON DISABLED'):                  CW_SWITCH_ON_DISABLED,  # transition 15
    }

    @staticmethod
    def next_state_for_enabling(_from):
        """Return the next state needed for reach the state Operation Enabled.

        :param str target: Target state.
        :return: Next target to change.
        :rtype: str
        """
        for cond, next_state in State402.NEXTSTATE2ENABLE.items():
            if _from in cond:
                return next_state


class OperationMode(object):
    NO_MODE = 0
    PROFILED_POSITION = 1
    VELOCITY = 2
    PROFILED_VELOCITY = 3
    PROFILED_TORQUE = 4
    HOMING = 6
    INTERPOLATED_POSITION = 7
    CYCLIC_SYNCHRONOUS_POSITION = 8
    CYCLIC_SYNCHRONOUS_VELOCITY = 9
    CYCLIC_SYNCHRONOUS_TORQUE = 10
    OPEN_LOOP_SCALAR_MODE = -1
    OPEN_LOOP_VECTOR_MODE = -2

    CODE2NAME = {
        NO_MODE:                        'NO MODE',
        PROFILED_POSITION:              'PROFILED POSITION',
        VELOCITY:                       'VELOCITY',
        PROFILED_VELOCITY:              'PROFILED VELOCITY',
        PROFILED_TORQUE:                'PROFILED TORQUE',
        HOMING:                         'HOMING',
        INTERPOLATED_POSITION:          'INTERPOLATED POSITION',
        CYCLIC_SYNCHRONOUS_POSITION:    'CYCLIC SYNCHRONOUS POSITION',
        CYCLIC_SYNCHRONOUS_VELOCITY:    'CYCLIC SYNCHRONOUS VELOCITY',
        CYCLIC_SYNCHRONOUS_TORQUE:      'CYCLIC SYNCHRONOUS TORQUE',
    }

    NAME2CODE = {
        'NO MODE':                      NO_MODE,
        'PROFILED POSITION':            PROFILED_POSITION,
        'VELOCITY':                     VELOCITY,
        'PROFILED VELOCITY':            PROFILED_VELOCITY,
        'PROFILED TORQUE':              PROFILED_TORQUE,
        'HOMING':                       HOMING,
        'INTERPOLATED POSITION':        INTERPOLATED_POSITION,
        'CYCLIC SYNCHRONOUS POSITION':  CYCLIC_SYNCHRONOUS_POSITION,
        'CYCLIC SYNCHRONOUS VELOCITY':  CYCLIC_SYNCHRONOUS_VELOCITY,
        'CYCLIC SYNCHRONOUS TORQUE':    CYCLIC_SYNCHRONOUS_TORQUE,
    }

    SUPPORTED = {
        'NO MODE':                      0x0000,
        'PROFILED POSITION':            0x0001,
        'VELOCITY':                     0x0002,
        'PROFILED VELOCITY':            0x0004,
        'PROFILED TORQUE':              0x0008,
        'HOMING':                       0x0020,
        'INTERPOLATED POSITION':        0x0040,
        'CYCLIC SYNCHRONOUS POSITION':  0x0080,
        'CYCLIC SYNCHRONOUS VELOCITY':  0x0100,
        'CYCLIC SYNCHRONOUS TORQUE':    0x0200,
    }


class Homing(object):
    CW_START = 0x10
    CW_HALT = 0x100

    HM_ON_POSITIVE_FOLLOWING_ERROR = -8
    HM_ON_NEGATIVE_FOLLOWING_ERROR = -7
    HM_ON_POSITIVE_FOLLOWING_AND_INDEX_PULSE = -6
    HM_ON_NEGATIVE_FOLLOWING_AND_INDEX_PULSE = -5
    HM_ON_THE_POSITIVE_MECHANICAL_LIMIT = -4
    HM_ON_THE_NEGATIVE_MECHANICAL_LIMIT = -3
    HM_ON_THE_POSITIVE_MECHANICAL_LIMIT_AND_INDEX_PULSE = -2
    HM_ON_THE_NEGATIVE_MECHANICAL_LIMIT_AND_INDEX_PULSE = -1
    HM_NO_HOMING_OPERATION = 0
    HM_ON_THE_NEGATIVE_LIMIT_SWITCH_AND_INDEX_PULSE = 1
    HM_ON_THE_POSITIVE_LIMIT_SWITCH_AND_INDEX_PULSE = 2
    HM_ON_THE_POSITIVE_HOME_SWITCH_AND_INDEX_PULSE = (3, 4)
    HM_ON_THE_NEGATIVE_HOME_SWITCH_AND_INDEX_PULSE = (5, 6)
    HM_ON_THE_NEGATIVE_LIMIT_SWITCH = 17
    HM_ON_THE_POSITIVE_LIMIT_SWITCH = 18
    HM_ON_THE_POSITIVE_HOME_SWITCH = (19, 20)
    HM_ON_THE_NEGATIVE_HOME_SWITCH = (21, 22)
    HM_ON_NEGATIVE_INDEX_PULSE = 33
    HM_ON_POSITIVE_INDEX_PULSE = 34
    HM_ON_CURRENT_POSITION = 35

    STATES = {
        'IN PROGRESS':                  (0x3400, 0x0000),
        'INTERRUPTED':                  (0x3400, 0x0400),
        'ATTAINED':                     (0x3400, 0x1000),
        'TARGET REACHED':               (0x3400, 0x1400),
        'ERROR VELOCITY IS NOT ZERO':   (0x3400, 0x2000),
        'ERROR VELOCITY IS ZERO':       (0x3400, 0x2400),
    }


class BaseNode402(RemoteNode):
    """A CANopen CiA 402 profile slave node.

    :param int node_id:
        Node ID (set to None or 0 if specified by object dictionary)
    :param object_dictionary:
        Object dictionary as either a path to a file, an ``ObjectDictionary``
        or a file like object.
    :type object_dictionary: :class:`str`, :class:`canopen.ObjectDictionary`
    """

    TIMEOUT_RESET_FAULT = 0.4           # seconds
    TIMEOUT_SWITCH_OP_MODE = 0.5        # seconds
    TIMEOUT_SWITCH_STATE_FINAL = 0.8    # seconds
    TIMEOUT_SWITCH_STATE_SINGLE = 0.4   # seconds
    TIMEOUT_CHECK_TPDO = 0.2            # seconds
    INTERVAL_CHECK_STATE = 0.01         # seconds
    TIMEOUT_HOMING_DEFAULT = 30         # seconds

    def __init__(self, node_id, object_dictionary):
        super(BaseNode402, self).__init__(node_id, object_dictionary)
        self.tpdo_values = {}  # { index: value from last received TPDO }
        self.tpdo_pointers = {}  # { index: pdo.Map instance }
        self.rpdo_pointers = {}  # { index: pdo.Map instance }

    def setup_402_state_machine(self):
        """Configure the state machine by searching for a TPDO that has the StatusWord mapped.

        :raises ValueError:
            If the the node can't find a Statusword configured in any of the TPDOs.
        """
        self.nmt.state = 'PRE-OPERATIONAL' # Why is this necessary?
        self.setup_pdos()
        self._check_controlword_configured()
        self._check_statusword_configured()
        self._check_op_mode_configured()
        self.nmt.state = 'OPERATIONAL'
        self.state = 'SWITCH ON DISABLED' # Why change state?

    def setup_pdos(self):
        self.pdo.read()  # TPDO and RPDO configurations
        self._init_tpdo_values()
        self._init_rpdo_pointers()

    def _init_tpdo_values(self):
        for tpdo in self.tpdo.values():
            if tpdo.enabled:
                tpdo.add_callback(self.on_TPDOs_update_callback)
                for obj in tpdo:
                    logger.debug('Configured TPDO: {0}'.format(obj.index))
                    if obj.index not in self.tpdo_values:
                        self.tpdo_values[obj.index] = 0
                        self.tpdo_pointers[obj.index] = obj

    def _init_rpdo_pointers(self):
        # If RPDOs have overlapping indecies, rpdo_pointers will point to
        # the first RPDO that has that index configured.
        for rpdo in self.rpdo.values():
            if rpdo.enabled:
                for obj in rpdo:
                    logger.debug('Configured RPDO: {0}'.format(obj.index))
                    if obj.index not in self.rpdo_pointers:
                        self.rpdo_pointers[obj.index] = obj

    def _check_controlword_configured(self):
        if 0x6040 not in self.rpdo_pointers:  # Controlword
            logger.warning(
                "Controlword not configured in node {0}'s PDOs. Using SDOs can cause slow performance.".format(
                    self.id))

    def _check_statusword_configured(self):
        if 0x6041 not in self.tpdo_values:  # Statusword
            raise ValueError(
                "Statusword not configured in node {0}'s PDOs. Using SDOs can cause slow performance.".format(
                    self.id))

    def _check_op_mode_configured(self):
        if 0x6060 not in self.rpdo_pointers:  # Operation Mode
            logger.warning(
                "Operation Mode not configured in node {0}'s PDOs. Using SDOs can cause slow performance.".format(
                    self.id))
        if 0x6061 not in self.tpdo_values:  # Operation Mode Display
            logger.warning(
                "Operation Mode Display not configured in node {0}'s PDOs. Using SDOs can cause slow performance.".format(
                    self.id))

    def reset_from_fault(self):
        """Reset node from fault and set it to Operation Enable state."""
        if self.state == 'FAULT':
            # Resets the Fault Reset bit (rising edge 0 -> 1)
            self.controlword = State402.CW_DISABLE_VOLTAGE
            timeout = time.monotonic() + self.TIMEOUT_RESET_FAULT
            while self.is_faulted():
                if time.monotonic() > timeout:
                    break
                time.sleep(self.INTERVAL_CHECK_STATE)
            self.state = 'OPERATION ENABLED'

    def is_faulted(self):
        bitmask, bits = State402.SW_MASK['FAULT']
        return self.statusword & bitmask == bits

    def is_homed(self, restore_op_mode=False):
        """Switch to homing mode and determine its status.

        :param bool restore_op_mode: Switch back to the previous operation mode when done.
        :return: If the status indicates successful homing.
        :rtype: bool
        """
        previous_op_mode = self.op_mode
        if previous_op_mode != 'HOMING':
            logger.info('Switch to HOMING from %s', previous_op_mode)
            self.op_mode = 'HOMING'
        homingstatus = None
        for key, value in Homing.STATES.items():
            bitmask, bits = value
            if self.statusword & bitmask == bits:
                homingstatus = key
        if restore_op_mode:
            self.op_mode = previous_op_mode
        return homingstatus in ('TARGET REACHED', 'ATTAINED')

    def homing(self, timeout=TIMEOUT_HOMING_DEFAULT):
        """Execute the configured Homing method on the node.

        :param int timeout: Timeout value (default: 30).
        :return: If the homing was complete with success.
        :rtype: bool
        """
        previus_op_mode = self.op_mode
        self.op_mode = 'HOMING'
        # The homing process will initialize at operation enabled
        self.state = 'OPERATION ENABLED'
        homingstatus = 'IN PROGRESS'
        self.controlword = State402.CW_OPERATION_ENABLED | Homing.CW_START
        t = time.monotonic() + timeout
        try:
            while homingstatus not in ('TARGET REACHED', 'ATTAINED'):
                for key, value in Homing.STATES.items():
                    # check if the Statusword after applying the bitmask
                    # corresponds with the needed bits to determine the current status
                    bitmask, bits = value
                    if self.statusword & bitmask == bits:
                        homingstatus = key
                if homingstatus in ('INTERRUPTED', 'ERROR VELOCITY IS NOT ZERO',
                                    'ERROR VELOCITY IS ZERO'):
                    raise RuntimeError('Unable to home. Reason: {0}'.format(homingstatus))
                time.sleep(self.INTERVAL_CHECK_STATE)
                if time.monotonic() > t:
                    raise RuntimeError('Unable to home, timeout reached')
            logger.info('Homing mode carried out successfully.')
            return True
        except RuntimeError as e:
            logger.info(str(e))
        finally:
            self.op_mode = previus_op_mode
        return False

    @property
    def op_mode(self):
        """The node's Operation Mode stored in the object 0x6061.

        Uses SDO or PDO to access the current value.  The modes are passed as one of the
        following strings:

        - 'NO MODE'
        - 'PROFILED POSITION'
        - 'VELOCITY'
        - 'PROFILED VELOCITY'
        - 'PROFILED TORQUE'
        - 'HOMING'
        - 'INTERPOLATED POSITION'
        - 'CYCLIC SYNCHRONOUS POSITION'
        - 'CYCLIC SYNCHRONOUS VELOCITY'
        - 'CYCLIC SYNCHRONOUS TORQUE'
        - 'OPEN LOOP SCALAR MODE'
        - 'OPEN LOOP VECTOR MODE'

        :raises TypeError: When setting a mode not advertised as supported by the node.
        :raises RuntimeError: If the switch is not confirmed within the configured timeout.
        """
        try:
            pdo = self.tpdo_pointers[0x6061].pdo_parent
            if pdo.is_periodic:
                timestamp = pdo.wait_for_reception(timeout=self.TIMEOUT_CHECK_TPDO)
                if timestamp is None:
                    raise RuntimeError("Timeout getting node {0}'s mode of operation.".format(
                        self.id))
            code = self.tpdo_values[0x6061]
        except KeyError:
            logger.warning('The object 0x6061 is not a configured TPDO, fallback to SDO')
            code = self.sdo[0x6061].raw
        return OperationMode.CODE2NAME[code]

    @op_mode.setter
    def op_mode(self, mode):
        try:
            if not self.is_op_mode_supported(mode):
                raise TypeError(
<<<<<<< HEAD
                    'Operation mode {0} not suppported on node {1}.'.format(mode, self.id))

            start_state = self.state

            if self.state == 'OPERATION ENABLED':
                self.state = 'SWITCHED ON'
                # ensure the node does not move with an old value
                self._clear_target_values() # Shouldn't this happen before it's switched on?
                
            # Update operation mode in RPDO if possible, fall back to SDO
            if 0x6060 in self.rpdo_pointers:
                self.rpdo_pointers[0x6060].raw = OperationMode.NAME2CODE[mode]
                pdo = self.rpdo_pointers[0x6060].pdo_parent
                if not pdo.is_periodic:
                    pdo.transmit()
            else:
                self.sdo[0x6060].raw = OperationMode.NAME2CODE[mode]

=======
                    'Operation mode {m} not suppported on node {n}.'.format(n=self.id, m=mode))
            # operation mode
            self.sdo[0x6060].raw = OperationMode.NAME2CODE[mode]
>>>>>>> 1a0ebd72
            timeout = time.monotonic() + self.TIMEOUT_SWITCH_OP_MODE
            while self.op_mode != mode:
                if time.monotonic() > timeout:
                    raise RuntimeError(
                        "Timeout setting node {0}'s new mode of operation to {1}.".format(
                            self.id, mode))
            logger.info('Set node {n} operation mode to {m}.'.format(n=self.id, m=mode))
        except SdoCommunicationError as e:
            logger.warning('[SDO communication error] Cause: {0}'.format(str(e)))
        except (RuntimeError, ValueError) as e:
            logger.warning('{0}'.format(str(e)))

    def _clear_target_values(self):
        # [target velocity, target position, target torque]
        for target_index in [0x60FF, 0x607A, 0x6071]:
            if target_index in self.sdo.keys():
                self.sdo[target_index].raw = 0

    def is_op_mode_supported(self, mode):
        """Check if the operation mode is supported by the node.

        The object listing the supported modes is retrieved once using SDO, then cached
        for later checks.

        :param str mode: Same format as the :attr:`op_mode` property.
        :return: If the operation mode is supported.
        :rtype: bool
        """
        if not hasattr(self, '_op_mode_support'):
            # Cache value only on first lookup, this object should never change.
            self._op_mode_support = self.sdo[0x6502].raw
            logger.info('Caching node {n} supported operation modes 0x{m:04X}'.format(
                n=self.id, m=self._op_mode_support))
        bits = OperationMode.SUPPORTED[mode]
        return self._op_mode_support & bits == bits

    def on_TPDOs_update_callback(self, mapobject):
        """Cache updated values from a TPDO received from this node.

        :param mapobject: The received PDO message.
        :type mapobject: canopen.pdo.Map
        """
        for obj in mapobject:
            self.tpdo_values[obj.index] = obj.raw

    @property
    def statusword(self):
        """Return the last read value of the Statusword (0x6041) from the device.

        If the object 0x6041 is not configured in any TPDO it will fall back to the SDO
        mechanism and try to get the value.
        """
        try:
            return self.tpdo_values[0x6041]
        except KeyError:
            logger.warning('The object 0x6041 is not a configured TPDO, fallback to SDO')
            return self.sdo[0x6041].raw

    @property
    def controlword(self):
        """Send a state change command using PDO or SDO.

        :param int value: Controlword value to set.
        :raises RuntimeError: Read access to the controlword is not intended.
        """
        raise RuntimeError('The Controlword is write-only.')

    @controlword.setter
    def controlword(self, value):
        if 0x6040 in self.rpdo_pointers:
            self.rpdo_pointers[0x6040].raw = value
            pdo = self.rpdo_pointers[0x6040].pdo_parent
            if not pdo.is_periodic:
                pdo.transmit()
        else:
            self.sdo[0x6040].raw = value

    @property
    def state(self):
        """Manipulate current state of the DS402 State Machine on the node.

        Uses the last received Statusword value for read access, and manipulates the
        :attr:`controlword` for changing states.  The states are passed as one of the
        following strings:

        - 'NOT READY TO SWITCH ON' (cannot be switched to deliberately)
        - 'SWITCH ON DISABLED'
        - 'READY TO SWITCH ON'
        - 'SWITCHED ON'
        - 'OPERATION ENABLED'
        - 'FAULT' (cannot be switched to deliberately)
        - 'FAULT REACTION ACTIVE' (cannot be switched to deliberately)
        - 'QUICK STOP ACTIVE'
        - 'DISABLE VOLTAGE' (only as a command when writing)

        :raises RuntimeError: If the switch is not confirmed within the configured timeout.
        :raises ValueError: Trying to execute a illegal transition in the state machine.
        """
        for state, mask_val_pair in State402.SW_MASK.items():
            bitmask, bits = mask_val_pair
            if self.statusword & bitmask == bits:
                return state
        return 'UNKNOWN'

    @state.setter
    def state(self, target_state):
        timeout = time.monotonic() + self.TIMEOUT_SWITCH_STATE_FINAL
        while self.state != target_state:
            next_state = self._next_state(target_state)
            if self._change_state(next_state):
                continue
            if time.monotonic() > timeout:
                raise RuntimeError('Timeout when trying to change state')
            time.sleep(self.INTERVAL_CHECK_STATE)

    def _next_state(self, target_state):
        if target_state == 'OPERATION ENABLED':
            return State402.next_state_for_enabling(self.state)
        else:
            return target_state

    def _change_state(self, target_state):
        try:
            self.controlword = State402.TRANSITIONTABLE[(self.state, target_state)]
        except KeyError:
            raise ValueError(
                'Illegal state transition from {f} to {t}'.format(f=self.state, t=target_state))
        timeout = time.monotonic() + self.TIMEOUT_SWITCH_STATE_SINGLE
        while self.state != target_state:
            if time.monotonic() > timeout:
                return False
            time.sleep(self.INTERVAL_CHECK_STATE)
        return True<|MERGE_RESOLUTION|>--- conflicted
+++ resolved
@@ -386,30 +386,9 @@
         try:
             if not self.is_op_mode_supported(mode):
                 raise TypeError(
-<<<<<<< HEAD
-                    'Operation mode {0} not suppported on node {1}.'.format(mode, self.id))
-
-            start_state = self.state
-
-            if self.state == 'OPERATION ENABLED':
-                self.state = 'SWITCHED ON'
-                # ensure the node does not move with an old value
-                self._clear_target_values() # Shouldn't this happen before it's switched on?
-                
-            # Update operation mode in RPDO if possible, fall back to SDO
-            if 0x6060 in self.rpdo_pointers:
-                self.rpdo_pointers[0x6060].raw = OperationMode.NAME2CODE[mode]
-                pdo = self.rpdo_pointers[0x6060].pdo_parent
-                if not pdo.is_periodic:
-                    pdo.transmit()
-            else:
-                self.sdo[0x6060].raw = OperationMode.NAME2CODE[mode]
-
-=======
                     'Operation mode {m} not suppported on node {n}.'.format(n=self.id, m=mode))
             # operation mode
             self.sdo[0x6060].raw = OperationMode.NAME2CODE[mode]
->>>>>>> 1a0ebd72
             timeout = time.monotonic() + self.TIMEOUT_SWITCH_OP_MODE
             while self.op_mode != mode:
                 if time.monotonic() > timeout:
