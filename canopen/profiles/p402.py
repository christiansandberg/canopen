# inspired by the NmtMaster code
import logging
import time
from ..node import RemoteNode
from ..sdo import SdoCommunicationError

logger = logging.getLogger(__name__)


class State402(object):
    # Controlword (0x6040) commands
    CW_OPERATION_ENABLED = 0x000F
    CW_SHUTDOWN = 0x0006
    CW_SWITCH_ON = 0x0007
    CW_QUICK_STOP = 0x0002
    CW_DISABLE_VOLTAGE = 0x0000
    CW_SWITCH_ON_DISABLED = 0x0080

    CW_CODE_COMMANDS = {
        CW_SWITCH_ON_DISABLED:          'SWITCH ON DISABLED',
        CW_DISABLE_VOLTAGE:             'DISABLE VOLTAGE',
        CW_SHUTDOWN:                    'READY TO SWITCH ON',
        CW_SWITCH_ON:                   'SWITCHED ON',
        CW_OPERATION_ENABLED:           'OPERATION ENABLED',
        CW_QUICK_STOP:                  'QUICK STOP ACTIVE',
    }

    CW_COMMANDS_CODE = {
        'SWITCH ON DISABLED':           CW_SWITCH_ON_DISABLED,
        'DISABLE VOLTAGE':              CW_DISABLE_VOLTAGE,
        'READY TO SWITCH ON':           CW_SHUTDOWN,
        'SWITCHED ON':                  CW_SWITCH_ON,
        'OPERATION ENABLED':            CW_OPERATION_ENABLED,
        'QUICK STOP ACTIVE':            CW_QUICK_STOP,
    }

    # Statusword 0x6041 bitmask and values in the list in the dictionary value
    SW_MASK = {
        'NOT READY TO SWITCH ON':       (0x4F, 0x00),
        'SWITCH ON DISABLED':           (0x4F, 0x40),
        'READY TO SWITCH ON':           (0x6F, 0x21),
        'SWITCHED ON':                  (0x6F, 0x23),
        'OPERATION ENABLED':            (0x6F, 0x27),
        'FAULT':                        (0x4F, 0x08),
        'FAULT REACTION ACTIVE':        (0x4F, 0x0F),
        'QUICK STOP ACTIVE':            (0x6F, 0x07),
    }

    # Transition path to get to the 'OPERATION ENABLED' state
    NEXTSTATE2ENABLE = {
        ('START'):                                                      'NOT READY TO SWITCH ON',
        ('FAULT', 'NOT READY TO SWITCH ON'):                            'SWITCH ON DISABLED',
        ('SWITCH ON DISABLED'):                                         'READY TO SWITCH ON',
        ('READY TO SWITCH ON'):                                         'SWITCHED ON',
        ('SWITCHED ON', 'QUICK STOP ACTIVE', 'OPERATION ENABLED'):      'OPERATION ENABLED',
        ('FAULT REACTION ACTIVE'):                                      'FAULT'
    }

    # Tansition table from the DS402 State Machine
    TRANSITIONTABLE = {
        # disable_voltage ---------------------------------------------------------------------
        ('READY TO SWITCH ON', 'SWITCH ON DISABLED'):     CW_DISABLE_VOLTAGE,  # transition 7
        ('OPERATION ENABLED', 'SWITCH ON DISABLED'):      CW_DISABLE_VOLTAGE,  # transition 9
        ('SWITCHED ON', 'SWITCH ON DISABLED'):            CW_DISABLE_VOLTAGE,  # transition 10
        ('QUICK STOP ACTIVE', 'SWITCH ON DISABLED'):      CW_DISABLE_VOLTAGE,  # transition 12
        # automatic ---------------------------------------------------------------------------
        ('NOT READY TO SWITCH ON', 'SWITCH ON DISABLED'): 0x00,  # transition 1
        ('START', 'NOT READY TO SWITCH ON'):              0x00,  # transition 0
        ('FAULT REACTION ACTIVE', 'FAULT'):               0x00,  # transition 14
        # shutdown ----------------------------------------------------------------------------
        ('SWITCH ON DISABLED', 'READY TO SWITCH ON'):     CW_SHUTDOWN,  # transition 2
        ('SWITCHED ON', 'READY TO SWITCH ON'):            CW_SHUTDOWN,  # transition 6
        ('OPERATION ENABLED', 'READY TO SWITCH ON'):      CW_SHUTDOWN,  # transition 8
        # switch_on ---------------------------------------------------------------------------
        ('READY TO SWITCH ON', 'SWITCHED ON'):            CW_SWITCH_ON,  # transition 3
        ('OPERATION ENABLED', 'SWITCHED ON'):             CW_SWITCH_ON,  # transition 5
        # enable_operation --------------------------------------------------------------------
        ('SWITCHED ON', 'OPERATION ENABLED'):             CW_OPERATION_ENABLED,  # transition 4
        ('QUICK STOP ACTIVE', 'OPERATION ENABLED'):       CW_OPERATION_ENABLED,  # transition 16
        # quickstop ---------------------------------------------------------------------------
        ('READY TO SWITCH ON', 'QUICK STOP ACTIVE'):      CW_QUICK_STOP,  # transition 7
        ('SWITCHED ON', 'QUICK STOP ACTIVE'):             CW_QUICK_STOP,  # transition 10
        ('OPERATION ENABLED', 'QUICK STOP ACTIVE'):       CW_QUICK_STOP,  # transition 11
        # fault -------------------------------------------------------------------------------
        ('FAULT', 'SWITCH ON DISABLED'):                  CW_SWITCH_ON_DISABLED,  # transition 15
    }

    @staticmethod
    def next_state_for_enabling(_from):
        """Return the next state needed for reach the state Operation Enabled.

        :param str target: Target state.
        :return: Next target to change.
        :rtype: str
        """
        for cond, next_state in State402.NEXTSTATE2ENABLE.items():
            if _from in cond:
                return next_state


class OperationMode(object):
    NO_MODE = 0
    PROFILED_POSITION = 1
    VELOCITY = 2
    PROFILED_VELOCITY = 3
    PROFILED_TORQUE = 4
    HOMING = 6
    INTERPOLATED_POSITION = 7
    CYCLIC_SYNCHRONOUS_POSITION = 8
    CYCLIC_SYNCHRONOUS_VELOCITY = 9
    CYCLIC_SYNCHRONOUS_TORQUE = 10
    OPEN_LOOP_SCALAR_MODE = -1
    OPEN_LOOP_VECTOR_MODE = -2

    CODE2NAME = {
        NO_MODE:                        'NO MODE',
        PROFILED_POSITION:              'PROFILED POSITION',
        VELOCITY:                       'VELOCITY',
        PROFILED_VELOCITY:              'PROFILED VELOCITY',
        PROFILED_TORQUE:                'PROFILED TORQUE',
        HOMING:                         'HOMING',
        INTERPOLATED_POSITION:          'INTERPOLATED POSITION',
        CYCLIC_SYNCHRONOUS_POSITION:    'CYCLIC SYNCHRONOUS POSITION',
        CYCLIC_SYNCHRONOUS_VELOCITY:    'CYCLIC SYNCHRONOUS VELOCITY',
        CYCLIC_SYNCHRONOUS_TORQUE:      'CYCLIC SYNCHRONOUS TORQUE',
    }

    NAME2CODE = {
        'NO MODE':                      NO_MODE,
        'PROFILED POSITION':            PROFILED_POSITION,
        'VELOCITY':                     VELOCITY,
        'PROFILED VELOCITY':            PROFILED_VELOCITY,
        'PROFILED TORQUE':              PROFILED_TORQUE,
        'HOMING':                       HOMING,
        'INTERPOLATED POSITION':        INTERPOLATED_POSITION,
        'CYCLIC SYNCHRONOUS POSITION':  CYCLIC_SYNCHRONOUS_POSITION,
        'CYCLIC SYNCHRONOUS VELOCITY':  CYCLIC_SYNCHRONOUS_VELOCITY,
        'CYCLIC SYNCHRONOUS TORQUE':    CYCLIC_SYNCHRONOUS_TORQUE,
    }

    SUPPORTED = {
        'NO MODE':                      0x0000,
        'PROFILED POSITION':            0x0001,
        'VELOCITY':                     0x0002,
        'PROFILED VELOCITY':            0x0004,
        'PROFILED TORQUE':              0x0008,
        'HOMING':                       0x0020,
        'INTERPOLATED POSITION':        0x0040,
        'CYCLIC SYNCHRONOUS POSITION':  0x0080,
        'CYCLIC SYNCHRONOUS VELOCITY':  0x0100,
        'CYCLIC SYNCHRONOUS TORQUE':    0x0200,
    }


class Homing(object):
    CW_START = 0x10
    CW_HALT = 0x100

    HM_ON_POSITIVE_FOLLOWING_ERROR = -8
    HM_ON_NEGATIVE_FOLLOWING_ERROR = -7
    HM_ON_POSITIVE_FOLLOWING_AND_INDEX_PULSE = -6
    HM_ON_NEGATIVE_FOLLOWING_AND_INDEX_PULSE = -5
    HM_ON_THE_POSITIVE_MECHANICAL_LIMIT = -4
    HM_ON_THE_NEGATIVE_MECHANICAL_LIMIT = -3
    HM_ON_THE_POSITIVE_MECHANICAL_LIMIT_AND_INDEX_PULSE = -2
    HM_ON_THE_NEGATIVE_MECHANICAL_LIMIT_AND_INDEX_PULSE = -1
    HM_NO_HOMING_OPERATION = 0
    HM_ON_THE_NEGATIVE_LIMIT_SWITCH_AND_INDEX_PULSE = 1
    HM_ON_THE_POSITIVE_LIMIT_SWITCH_AND_INDEX_PULSE = 2
    HM_ON_THE_POSITIVE_HOME_SWITCH_AND_INDEX_PULSE = (3, 4)
    HM_ON_THE_NEGATIVE_HOME_SWITCH_AND_INDEX_PULSE = (5, 6)
    HM_ON_THE_NEGATIVE_LIMIT_SWITCH = 17
    HM_ON_THE_POSITIVE_LIMIT_SWITCH = 18
    HM_ON_THE_POSITIVE_HOME_SWITCH = (19, 20)
    HM_ON_THE_NEGATIVE_HOME_SWITCH = (21, 22)
    HM_ON_NEGATIVE_INDEX_PULSE = 33
    HM_ON_POSITIVE_INDEX_PULSE = 34
    HM_ON_CURRENT_POSITION = 35

    STATES = {
        'IN PROGRESS':                  (0x3400, 0x0000),
        'INTERRUPTED':                  (0x3400, 0x0400),
        'ATTAINED':                     (0x3400, 0x1000),
        'TARGET REACHED':               (0x3400, 0x1400),
        'ERROR VELOCITY IS NOT ZERO':   (0x3400, 0x2000),
        'ERROR VELOCITY IS ZERO':       (0x3400, 0x2400),
    }


class BaseNode402(RemoteNode):
    """A CANopen CiA 402 profile slave node.

    :param int node_id:
        Node ID (set to None or 0 if specified by object dictionary)
    :param object_dictionary:
        Object dictionary as either a path to a file, an ``ObjectDictionary``
        or a file like object.
    :type object_dictionary: :class:`str`, :class:`canopen.ObjectDictionary`
    """

    TIMEOUT_RESET_FAULT = 0.4           # seconds
    TIMEOUT_SWITCH_OP_MODE = 0.5        # seconds
    TIMEOUT_SWITCH_STATE_FINAL = 0.8    # seconds
    TIMEOUT_SWITCH_STATE_SINGLE = 0.4   # seconds
    TIMEOUT_CHECK_TPDO = 0.2            # seconds
<<<<<<< HEAD
=======
    INTERVAL_CHECK_STATE = 0.01         # seconds
>>>>>>> 7462d0bf
    TIMEOUT_HOMING_DEFAULT = 30         # seconds

    def __init__(self, node_id, object_dictionary):
        super(BaseNode402, self).__init__(node_id, object_dictionary)
        self.tpdo_values = {}  # { index: value from last received TPDO }
        self.tpdo_pointers = {}  # { index: pdo.Map instance }
        self.rpdo_pointers = {}  # { index: pdo.Map instance }

    def setup_402_state_machine(self, read_pdos=True):
        """Configure the state machine by searching for a TPDO that has the StatusWord mapped.

        :param bool read_pdos: Upload current PDO configuration from node.
        :raises ValueError:
            If the the node can't find a Statusword configured in any of the TPDOs.
        """
        self.setup_pdos(read_pdos)
        self._check_controlword_configured()
        self._check_statusword_configured()

    def setup_pdos(self, upload=True):
        """Find the relevant PDO configuration to handle the state machine.

        :param bool upload:
            Retrieve up-to-date configuration via SDO.  If False, the node's mappings must
            already be configured in the object, matching the drive's settings.
        :raises AssertionError:
            When the node's NMT state disallows SDOs for reading the PDO configuration.
        """
        if upload:
            assert self.nmt.state in 'PRE-OPERATIONAL', 'OPERATIONAL'
            self.pdo.read()  # TPDO and RPDO configurations
        else:
            self.pdo.subscribe()  # Get notified on reception, usually a side-effect of read()
        self._init_tpdo_values()
        self._init_rpdo_pointers()

    def _init_tpdo_values(self):
        for tpdo in self.tpdo.values():
            if tpdo.enabled:
                tpdo.add_callback(self.on_TPDOs_update_callback)
                for obj in tpdo:
                    logger.debug('Configured TPDO: {0}'.format(obj.index))
                    if obj.index not in self.tpdo_values:
                        self.tpdo_values[obj.index] = 0
                        self.tpdo_pointers[obj.index] = obj

    def _init_rpdo_pointers(self):
        # If RPDOs have overlapping indecies, rpdo_pointers will point to
        # the first RPDO that has that index configured.
        for rpdo in self.rpdo.values():
            if rpdo.enabled:
                for obj in rpdo:
                    logger.debug('Configured RPDO: {0}'.format(obj.index))
                    if obj.index not in self.rpdo_pointers:
                        self.rpdo_pointers[obj.index] = obj

    def _check_controlword_configured(self):
        if 0x6040 not in self.rpdo_pointers:  # Controlword
            logger.warning(
                "Controlword not configured in node {0}'s PDOs. Using SDOs can cause slow performance.".format(
                    self.id))

    def _check_statusword_configured(self):
        if 0x6041 not in self.tpdo_values:  # Statusword
            raise ValueError(
                "Statusword not configured in node {0}'s PDOs. Using SDOs can cause slow performance.".format(
                    self.id))

    def _check_op_mode_configured(self):
        if 0x6060 not in self.rpdo_pointers:  # Operation Mode
            logger.warning(
                "Operation Mode not configured in node {0}'s PDOs. Using SDOs can cause slow performance.".format(
                    self.id))
        if 0x6061 not in self.tpdo_values:  # Operation Mode Display
            logger.warning(
                "Operation Mode Display not configured in node {0}'s PDOs. Using SDOs can cause slow performance.".format(
                    self.id))

    def reset_from_fault(self):
        """Reset node from fault and set it to Operation Enable state."""
        if self.state == 'FAULT':
            # Resets the Fault Reset bit (rising edge 0 -> 1)
            self.controlword = State402.CW_DISABLE_VOLTAGE
            # FIXME! The rising edge happens with the transitions toward OPERATION
            # ENABLED below, but until then the loop will always reach the timeout!
            timeout = time.monotonic() + self.TIMEOUT_RESET_FAULT
            while self.is_faulted():
                if time.monotonic() > timeout:
                    break
                self.check_statusword()
            self.state = 'OPERATION ENABLED'

    def is_faulted(self):
        bitmask, bits = State402.SW_MASK['FAULT']
        return self.statusword & bitmask == bits

    def _homing_status(self):
        """Interpret the current Statusword bits as homing state string."""
        # Wait to make sure a TPDO was received
        self.check_statusword()
        status = None
        for key, value in Homing.STATES.items():
            bitmask, bits = value
            if self.statusword & bitmask == bits:
                status = key
        return status

    def is_homed(self, restore_op_mode=False):
        """Switch to homing mode and determine its status.

        :param bool restore_op_mode: Switch back to the previous operation mode when done.
        :return: If the status indicates successful homing.
        :rtype: bool
        """
        previous_op_mode = self.op_mode
        if previous_op_mode != 'HOMING':
            logger.info('Switch to HOMING from %s', previous_op_mode)
            self.op_mode = 'HOMING'  # blocks until confirmed
        homingstatus = self._homing_status()
        if restore_op_mode:
            self.op_mode = previous_op_mode
        return homingstatus in ('TARGET REACHED', 'ATTAINED')

    def homing(self, timeout=TIMEOUT_HOMING_DEFAULT, restore_op_mode=False):
        """Execute the configured Homing method on the node.

        :param int timeout: Timeout value (default: 30).
        :param bool restore_op_mode:
            Switch back to the previous operation mode after homing (default: no).
        :return: If the homing was complete with success.
        :rtype: bool
        """
        if restore_op_mode:
            previous_op_mode = self.op_mode
        self.state = 'SWITCHED ON'
        self.op_mode = 'HOMING'
        # The homing process will initialize at operation enabled
        self.state = 'OPERATION ENABLED'
        homingstatus = 'UNKNOWN'
        self.controlword = State402.CW_OPERATION_ENABLED | Homing.CW_START  # does not block
        # Wait for one extra cycle, to make sure the controlword was received
        self.check_statusword()
        t = time.monotonic() + timeout
        try:
            while homingstatus not in ('TARGET REACHED', 'ATTAINED'):
                homingstatus = self._homing_status()
                if homingstatus in ('INTERRUPTED', 'ERROR VELOCITY IS NOT ZERO',
                                    'ERROR VELOCITY IS ZERO'):
                    raise RuntimeError('Unable to home. Reason: {0}'.format(homingstatus))
<<<<<<< HEAD
                if time.monotonic() > t:
=======
                time.sleep(self.INTERVAL_CHECK_STATE)
                if timeout and time.monotonic() > t:
>>>>>>> 7462d0bf
                    raise RuntimeError('Unable to home, timeout reached')
            logger.info('Homing mode carried out successfully.')
            return True
        except RuntimeError as e:
            logger.info(str(e))
        finally:
            if restore_op_mode:
                self.op_mode = previous_op_mode
        return False

    @property
    def op_mode(self):
        """The node's Operation Mode stored in the object 0x6061.

        Uses SDO or PDO to access the current value.  The modes are passed as one of the
        following strings:

        - 'NO MODE'
        - 'PROFILED POSITION'
        - 'VELOCITY'
        - 'PROFILED VELOCITY'
        - 'PROFILED TORQUE'
        - 'HOMING'
        - 'INTERPOLATED POSITION'
        - 'CYCLIC SYNCHRONOUS POSITION'
        - 'CYCLIC SYNCHRONOUS VELOCITY'
        - 'CYCLIC SYNCHRONOUS TORQUE'
        - 'OPEN LOOP SCALAR MODE'
        - 'OPEN LOOP VECTOR MODE'

        :raises TypeError: When setting a mode not advertised as supported by the node.
        :raises RuntimeError: If the switch is not confirmed within the configured timeout.
        """
        try:
            pdo = self.tpdo_pointers[0x6061].pdo_parent
            if pdo.is_periodic:
                timestamp = pdo.wait_for_reception(timeout=self.TIMEOUT_CHECK_TPDO)
                if timestamp is None:
                    raise RuntimeError("Timeout getting node {0}'s mode of operation.".format(
                        self.id))
            code = self.tpdo_values[0x6061]
        except KeyError:
            logger.warning('The object 0x6061 is not a configured TPDO, fallback to SDO')
            code = self.sdo[0x6061].raw
        return OperationMode.CODE2NAME[code]

    @op_mode.setter
    def op_mode(self, mode):
        try:
            if not self.is_op_mode_supported(mode):
                raise TypeError(
                    'Operation mode {m} not suppported on node {n}.'.format(n=self.id, m=mode))
            # operation mode
            self.sdo[0x6060].raw = OperationMode.NAME2CODE[mode]
            timeout = time.monotonic() + self.TIMEOUT_SWITCH_OP_MODE
            while self.op_mode != mode:
                if time.monotonic() > timeout:
                    raise RuntimeError(
                        "Timeout setting node {0}'s new mode of operation to {1}.".format(
                            self.id, mode))
            logger.info('Set node {n} operation mode to {m}.'.format(n=self.id, m=mode))
        except SdoCommunicationError as e:
            logger.warning('[SDO communication error] Cause: {0}'.format(str(e)))
        except (RuntimeError, ValueError) as e:
            logger.warning('{0}'.format(str(e)))

    def _clear_target_values(self):
        # [target velocity, target position, target torque]
        for target_index in [0x60FF, 0x607A, 0x6071]:
            if target_index in self.sdo.keys():
                self.sdo[target_index].raw = 0

    def is_op_mode_supported(self, mode):
        """Check if the operation mode is supported by the node.

        The object listing the supported modes is retrieved once using SDO, then cached
        for later checks.

        :param str mode: Same format as the :attr:`op_mode` property.
        :return: If the operation mode is supported.
        :rtype: bool
        """
        if not hasattr(self, '_op_mode_support'):
            # Cache value only on first lookup, this object should never change.
            self._op_mode_support = self.sdo[0x6502].raw
            logger.info('Caching node {n} supported operation modes 0x{m:04X}'.format(
                n=self.id, m=self._op_mode_support))
        bits = OperationMode.SUPPORTED[mode]
        return self._op_mode_support & bits == bits

    def on_TPDOs_update_callback(self, mapobject):
        """Cache updated values from a TPDO received from this node.

        :param mapobject: The received PDO message.
        :type mapobject: canopen.pdo.Map
        """
        for obj in mapobject:
            self.tpdo_values[obj.index] = obj.raw

    @property
    def statusword(self):
        """Return the last read value of the Statusword (0x6041) from the device.

        If the object 0x6041 is not configured in any TPDO it will fall back to the SDO
        mechanism and try to get the value.
        """
        try:
            return self.tpdo_values[0x6041]
        except KeyError:
            logger.warning('The object 0x6041 is not a configured TPDO, fallback to SDO')
            return self.sdo[0x6041].raw

    def check_statusword(self, timeout=None):
        """Report an up-to-date reading of the statusword (0x6041) from the device.

        If the TPDO with the statusword is configured as periodic, this method blocks
        until one was received.  Otherwise, it uses the SDO fallback of the ``statusword``
        property.

        :param timeout: Maximum time in seconds to wait for TPDO reception.
        :raises RuntimeError: Occurs when the given timeout expires without a TPDO.
        :return: Updated value of the ``statusword`` property.
        :rtype: int
        """
        if 0x6041 in self.tpdo_pointers:
            pdo = self.tpdo_pointers[0x6041].pdo_parent
            if pdo.is_periodic:
                timestamp = pdo.wait_for_reception(timeout or self.TIMEOUT_CHECK_TPDO)
                if timestamp is None:
                    raise RuntimeError('Timeout waiting for updated statusword')
        return self.statusword

    @property
    def controlword(self):
        """Send a state change command using PDO or SDO.

        :param int value: Controlword value to set.
        :raises RuntimeError: Read access to the controlword is not intended.
        """
        raise RuntimeError('The Controlword is write-only.')

    @controlword.setter
    def controlword(self, value):
        if 0x6040 in self.rpdo_pointers:
            self.rpdo_pointers[0x6040].raw = value
            pdo = self.rpdo_pointers[0x6040].pdo_parent
            if not pdo.is_periodic:
                pdo.transmit()
        else:
            self.sdo[0x6040].raw = value

    @property
    def state(self):
        """Manipulate current state of the DS402 State Machine on the node.

        Uses the last received Statusword value for read access, and manipulates the
        :attr:`controlword` for changing states.  The states are passed as one of the
        following strings:

        - 'NOT READY TO SWITCH ON' (cannot be switched to deliberately)
        - 'SWITCH ON DISABLED'
        - 'READY TO SWITCH ON'
        - 'SWITCHED ON'
        - 'OPERATION ENABLED'
        - 'FAULT' (cannot be switched to deliberately)
        - 'FAULT REACTION ACTIVE' (cannot be switched to deliberately)
        - 'QUICK STOP ACTIVE'
        - 'DISABLE VOLTAGE' (only as a command when writing)

        :raises RuntimeError: If the switch is not confirmed within the configured timeout.
        :raises ValueError: Trying to execute a illegal transition in the state machine.
        """
        for state, mask_val_pair in State402.SW_MASK.items():
            bitmask, bits = mask_val_pair
            if self.statusword & bitmask == bits:
                return state
        return 'UNKNOWN'

    @state.setter
    def state(self, target_state):
        timeout = time.monotonic() + self.TIMEOUT_SWITCH_STATE_FINAL
        while self.state != target_state:
            next_state = self._next_state(target_state)
            if self._change_state(next_state):
                continue
            if time.monotonic() > timeout:
                raise RuntimeError('Timeout when trying to change state')
            self.check_statusword()

    def _next_state(self, target_state):
        if target_state == 'OPERATION ENABLED':
            return State402.next_state_for_enabling(self.state)
        else:
            return target_state

    def _change_state(self, target_state):
        try:
            self.controlword = State402.TRANSITIONTABLE[(self.state, target_state)]
        except KeyError:
            raise ValueError(
                'Illegal state transition from {f} to {t}'.format(f=self.state, t=target_state))
        timeout = time.monotonic() + self.TIMEOUT_SWITCH_STATE_SINGLE
        while self.state != target_state:
            if time.monotonic() > timeout:
                return False
            self.check_statusword()
        return True<|MERGE_RESOLUTION|>--- conflicted
+++ resolved
@@ -203,10 +203,7 @@
     TIMEOUT_SWITCH_STATE_FINAL = 0.8    # seconds
     TIMEOUT_SWITCH_STATE_SINGLE = 0.4   # seconds
     TIMEOUT_CHECK_TPDO = 0.2            # seconds
-<<<<<<< HEAD
-=======
     INTERVAL_CHECK_STATE = 0.01         # seconds
->>>>>>> 7462d0bf
     TIMEOUT_HOMING_DEFAULT = 30         # seconds
 
     def __init__(self, node_id, object_dictionary):
@@ -356,12 +353,8 @@
                 if homingstatus in ('INTERRUPTED', 'ERROR VELOCITY IS NOT ZERO',
                                     'ERROR VELOCITY IS ZERO'):
                     raise RuntimeError('Unable to home. Reason: {0}'.format(homingstatus))
-<<<<<<< HEAD
-                if time.monotonic() > t:
-=======
                 time.sleep(self.INTERVAL_CHECK_STATE)
                 if timeout and time.monotonic() > t:
->>>>>>> 7462d0bf
                     raise RuntimeError('Unable to home, timeout reached')
             logger.info('Homing mode carried out successfully.')
             return True
