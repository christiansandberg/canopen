import unittest

import canopen
from .util import SAMPLE_EDS


class TestPDO(unittest.TestCase):
<<<<<<< HEAD
    def setUp(self):
        node = canopen.Node(1, EDS_PATH)
        pdo = node.pdo.tx[1]
        pdo.add_variable('INTEGER16 value')  # 0x2001
        pdo.add_variable('UNSIGNED8 value', length=4)  # 0x2002
        pdo.add_variable('INTEGER8 value', length=4)  # 0x2003
        pdo.add_variable('INTEGER32 value')  # 0x2004
        pdo.add_variable('BOOLEAN value', length=1)  # 0x2005
        pdo.add_variable('BOOLEAN value 2', length=1)  # 0x2006
=======

    def test_bit_mapping(self):
        node = canopen.Node(1, SAMPLE_EDS)
        map = node.pdo.tx[1]
        map.add_variable('INTEGER16 value')  # 0x2001
        map.add_variable('UNSIGNED8 value', length=4)  # 0x2002
        map.add_variable('INTEGER8 value', length=4)  # 0x2003
        map.add_variable('INTEGER32 value')  # 0x2004
        map.add_variable('BOOLEAN value', length=1)  # 0x2005
        map.add_variable('BOOLEAN value 2', length=1)  # 0x2006
>>>>>>> 08eba81f

        # Write some values
        pdo['INTEGER16 value'].raw = -3
        pdo['UNSIGNED8 value'].raw = 0xf
        pdo['INTEGER8 value'].raw = -2
        pdo['INTEGER32 value'].raw = 0x01020304
        pdo['BOOLEAN value'].raw = False
        pdo['BOOLEAN value 2'].raw = True

        self.pdo = pdo
        self.node = node

    def test_pdo_map_bit_mapping(self):
        self.assertEqual(self.pdo.data, b'\xfd\xff\xef\x04\x03\x02\x01\x02')

    def test_pdo_map_getitem(self):
        pdo = self.pdo
        self.assertEqual(pdo['INTEGER16 value'].raw, -3)
        self.assertEqual(pdo['UNSIGNED8 value'].raw, 0xf)
        self.assertEqual(pdo['INTEGER8 value'].raw, -2)
        self.assertEqual(pdo['INTEGER32 value'].raw, 0x01020304)
        self.assertEqual(pdo['BOOLEAN value'].raw, False)
        self.assertEqual(pdo['BOOLEAN value 2'].raw, True)

    def test_pdo_getitem(self):
        node = self.node
        self.assertEqual(node.tpdo[1]['INTEGER16 value'].raw, -3)
        self.assertEqual(node.tpdo[1]['UNSIGNED8 value'].raw, 0xf)
        self.assertEqual(node.tpdo[1]['INTEGER8 value'].raw, -2)
        self.assertEqual(node.tpdo[1]['INTEGER32 value'].raw, 0x01020304)
        self.assertEqual(node.tpdo['INTEGER32 value'].raw, 0x01020304)
        self.assertEqual(node.tpdo[1]['BOOLEAN value'].raw, False)
        self.assertEqual(node.tpdo[1]['BOOLEAN value 2'].raw, True)

        # Test different types of access
        self.assertEqual(node.pdo[0x1600]['INTEGER16 value'].raw, -3)
        self.assertEqual(node.pdo['INTEGER16 value'].raw, -3)
        self.assertEqual(node.pdo.tx[1]['INTEGER16 value'].raw, -3)
        self.assertEqual(node.pdo[0x2001].raw, -3)
        self.assertEqual(node.tpdo[0x2001].raw, -3)
        self.assertEqual(node.pdo[0x2002].raw, 0xf)
        self.assertEqual(node.pdo['0x2002'].raw, 0xf)
        self.assertEqual(node.tpdo[0x2002].raw, 0xf)
        self.assertEqual(node.pdo[0x1600][0x2002].raw, 0xf)

<<<<<<< HEAD
    def test_pdo_save(self):
        self.node.tpdo.save()
        self.node.rpdo.save()

    def test_pdo_export(self):
        import tempfile
        try:
            import canmatrix
        except ImportError:
            raise unittest.SkipTest("The PDO export API requires canmatrix")

        for pdo in "tpdo", "rpdo":
            with tempfile.NamedTemporaryFile(suffix=".csv") as tmp:
                fn = tmp.name
                with self.subTest(filename=fn, pdo=pdo):
                    getattr(self.node, pdo).export(fn)
                    with open(fn) as csv:
                        header = csv.readline()
                        self.assertIn("ID", header)
                        self.assertIn("Frame Name", header)
=======
    def test_save_pdo(self):
        node = canopen.Node(1, SAMPLE_EDS)
        node.tpdo.save()
        node.rpdo.save()
>>>>>>> 08eba81f


if __name__ == "__main__":
    unittest.main()<|MERGE_RESOLUTION|>--- conflicted
+++ resolved
@@ -5,9 +5,8 @@
 
 
 class TestPDO(unittest.TestCase):
-<<<<<<< HEAD
     def setUp(self):
-        node = canopen.Node(1, EDS_PATH)
+        node = canopen.Node(1, SAMPLE_EDS)
         pdo = node.pdo.tx[1]
         pdo.add_variable('INTEGER16 value')  # 0x2001
         pdo.add_variable('UNSIGNED8 value', length=4)  # 0x2002
@@ -15,18 +14,6 @@
         pdo.add_variable('INTEGER32 value')  # 0x2004
         pdo.add_variable('BOOLEAN value', length=1)  # 0x2005
         pdo.add_variable('BOOLEAN value 2', length=1)  # 0x2006
-=======
-
-    def test_bit_mapping(self):
-        node = canopen.Node(1, SAMPLE_EDS)
-        map = node.pdo.tx[1]
-        map.add_variable('INTEGER16 value')  # 0x2001
-        map.add_variable('UNSIGNED8 value', length=4)  # 0x2002
-        map.add_variable('INTEGER8 value', length=4)  # 0x2003
-        map.add_variable('INTEGER32 value')  # 0x2004
-        map.add_variable('BOOLEAN value', length=1)  # 0x2005
-        map.add_variable('BOOLEAN value 2', length=1)  # 0x2006
->>>>>>> 08eba81f
 
         # Write some values
         pdo['INTEGER16 value'].raw = -3
@@ -72,7 +59,6 @@
         self.assertEqual(node.tpdo[0x2002].raw, 0xf)
         self.assertEqual(node.pdo[0x1600][0x2002].raw, 0xf)
 
-<<<<<<< HEAD
     def test_pdo_save(self):
         self.node.tpdo.save()
         self.node.rpdo.save()
@@ -93,12 +79,6 @@
                         header = csv.readline()
                         self.assertIn("ID", header)
                         self.assertIn("Frame Name", header)
-=======
-    def test_save_pdo(self):
-        node = canopen.Node(1, SAMPLE_EDS)
-        node.tpdo.save()
-        node.rpdo.save()
->>>>>>> 08eba81f
 
 
 if __name__ == "__main__":
