import logging
import unittest
import threading

import canopen
import can
from .util import SAMPLE_EDS


class TestNetwork(unittest.TestCase):

    def setUp(self):
        self.network = canopen.Network()

    def test_network_add_node(self):
        # Add using str.
        with self.assertLogs():
            node = self.network.add_node(2, SAMPLE_EDS)
        self.assertEqual(self.network[2], node)
        self.assertEqual(node.id, 2)
        self.assertIsInstance(node, canopen.RemoteNode)

        # Add using OD.
        node = self.network.add_node(3, self.network[2].object_dictionary)
        self.assertEqual(self.network[3], node)
        self.assertEqual(node.id, 3)
        self.assertIsInstance(node, canopen.RemoteNode)

        # Add using RemoteNode.
        with self.assertLogs():
            node = canopen.RemoteNode(4, SAMPLE_EDS)
        self.network.add_node(node)
        self.assertEqual(self.network[4], node)
        self.assertEqual(node.id, 4)
        self.assertIsInstance(node, canopen.RemoteNode)

        # Add using LocalNode.
        with self.assertLogs():
            node = canopen.LocalNode(5, SAMPLE_EDS)
        self.network.add_node(node)
        self.assertEqual(self.network[5], node)
        self.assertEqual(node.id, 5)
        self.assertIsInstance(node, canopen.LocalNode)

        # Verify that we've got the correct number of nodes.
        self.assertEqual(len(self.network), 4)

    def test_network_add_node_upload_eds(self):
        # Will err because we're not connected to a real network.
        with self.assertLogs(level=logging.ERROR):
            self.network.add_node(2, SAMPLE_EDS, upload_eds=True)

    def test_network_create_node(self):
        with self.assertLogs():
            self.network.create_node(2, SAMPLE_EDS)
            self.network.create_node(3, SAMPLE_EDS)
            node = canopen.RemoteNode(4, SAMPLE_EDS)
            self.network.create_node(node)
        self.assertIsInstance(self.network[2], canopen.LocalNode)
        self.assertIsInstance(self.network[3], canopen.LocalNode)
        self.assertIsInstance(self.network[4], canopen.RemoteNode)

    def test_network_check(self):
        self.network.connect(interface="virtual")

        def cleanup():
            # We must clear the fake exception installed below, since
            # .disconnect() implicitly calls .check() during test tear down.
            self.network.notifier.exception = None
            self.network.disconnect()

        self.addCleanup(cleanup)
        self.assertIsNone(self.network.check())

        class Custom(Exception):
            pass

        self.network.notifier.exception = Custom("fake")
        with self.assertRaisesRegex(Custom, "fake"):
            with self.assertLogs(level=logging.ERROR):
                self.network.check()
        with self.assertRaisesRegex(Custom, "fake"):
            with self.assertLogs(level=logging.ERROR):
                self.network.disconnect()

    def test_network_notify(self):
        with self.assertLogs():
            self.network.add_node(2, SAMPLE_EDS)
        node = self.network[2]
        self.network.notify(0x82, b'\x01\x20\x02\x00\x01\x02\x03\x04', 1473418396.0)
        self.assertEqual(len(node.emcy.active), 1)
        self.network.notify(0x702, b'\x05', 1473418396.0)
        self.assertEqual(node.nmt.state, 'OPERATIONAL')
        self.assertListEqual(self.network.scanner.nodes, [2])

    def test_network_send_message(self):
        bus = can.interface.Bus(interface="virtual")
        self.addCleanup(bus.shutdown)

        self.network.connect(interface="virtual")
        self.addCleanup(self.network.disconnect)

        # Send standard ID
        self.network.send_message(0x123, [1, 2, 3, 4, 5, 6, 7, 8])
        msg = bus.recv(1)
        self.assertIsNotNone(msg)
        self.assertEqual(msg.arbitration_id, 0x123)
        self.assertFalse(msg.is_extended_id)
        self.assertSequenceEqual(msg.data, [1, 2, 3, 4, 5, 6, 7, 8])

        # Send extended ID
        self.network.send_message(0x12345, [])
        msg = bus.recv(1)
        self.assertIsNotNone(msg)
        self.assertEqual(msg.arbitration_id, 0x12345)
        self.assertTrue(msg.is_extended_id)

    def test_network_subscribe_unsubscribe(self):
        N_HOOKS = 3
        accumulators = [] * N_HOOKS

        self.network.connect(interface="virtual", receive_own_messages=True)
        self.addCleanup(self.network.disconnect)

        for i in range(N_HOOKS):
            accumulators.append([])
            def hook(*args, i=i):
                accumulators[i].append(args)
            self.network.subscribe(i, hook)

        self.network.notify(0, bytes([1, 2, 3]), 1000)
        self.network.notify(1, bytes([2, 3, 4]), 1001)
        self.network.notify(1, bytes([3, 4, 5]), 1002)
        self.network.notify(2, bytes([4, 5, 6]), 1003)

        self.assertEqual(accumulators[0], [(0, bytes([1, 2, 3]), 1000)])
        self.assertEqual(accumulators[1], [
            (1, bytes([2, 3, 4]), 1001),
            (1, bytes([3, 4, 5]), 1002),
        ])
        self.assertEqual(accumulators[2], [(2, bytes([4, 5, 6]), 1003)])

        self.network.unsubscribe(0)
        self.network.notify(0, bytes([7, 7, 7]), 1004)
        # Verify that no new data was added to the accumulator.
        self.assertEqual(accumulators[0], [(0, bytes([1, 2, 3]), 1000)])

    def test_network_subscribe_multiple(self):
        N_HOOKS = 3
        self.network.connect(interface="virtual", receive_own_messages=True)
        self.addCleanup(self.network.disconnect)

        accumulators = []
        hooks = []
        for i in range(N_HOOKS):
            accumulators.append([])
            def hook(*args, i=i):
                accumulators[i].append(args)
            hooks.append(hook)
            self.network.subscribe(0x20, hook)

        self.network.notify(0xaa, bytes([1, 1, 1]), 2000)
        self.network.notify(0x20, bytes([2, 3, 4]), 2001)
        self.network.notify(0xbb, bytes([2, 2, 2]), 2002)
        self.network.notify(0x20, bytes([3, 4, 5]), 2003)
        self.network.notify(0xcc, bytes([3, 3, 3]), 2004)

        BATCH1 = [
            (0x20, bytes([2, 3, 4]), 2001),
            (0x20, bytes([3, 4, 5]), 2003),
        ]
        for n, acc in enumerate(accumulators):
            with self.subTest(hook=n):
                self.assertEqual(acc, BATCH1)

        # Unsubscribe the second hook; dispatch a new message.
        self.network.unsubscribe(0x20, hooks[1])

        BATCH2 = 0x20, bytes([4, 5, 6]), 2005
        self.network.notify(*BATCH2)
        self.assertEqual(accumulators[0], BATCH1 + [BATCH2])
        self.assertEqual(accumulators[1], BATCH1)
        self.assertEqual(accumulators[2], BATCH1 + [BATCH2])

        # Unsubscribe the first hook; dispatch yet another message.
        self.network.unsubscribe(0x20, hooks[0])

        BATCH3 = 0x20, bytes([5, 6, 7]), 2006
        self.network.notify(*BATCH3)
        self.assertEqual(accumulators[0], BATCH1 + [BATCH2])
        self.assertEqual(accumulators[1], BATCH1)
        self.assertEqual(accumulators[2], BATCH1 + [BATCH2] + [BATCH3])

        # Unsubscribe the rest (only one remaining); dispatch a new message.
        self.network.unsubscribe(0x20)
        self.network.notify(0x20, bytes([7, 7, 7]), 2007)
        self.assertEqual(accumulators[0], BATCH1 + [BATCH2])
        self.assertEqual(accumulators[1], BATCH1)
        self.assertEqual(accumulators[2], BATCH1 + [BATCH2] + [BATCH3])

    def test_network_context_manager(self):
        with self.network.connect(interface="virtual"):
            pass
        with self.assertRaisesRegex(RuntimeError, "Not connected"):
            self.network.send_message(0, [])

    def test_network_item_access(self):
        with self.assertLogs():
            self.network.add_node(2, SAMPLE_EDS)
            self.network.add_node(3, SAMPLE_EDS)
        self.assertEqual([2, 3], [node for node in self.network])

        # Check __delitem__.
        del self.network[2]
        self.assertEqual([3], [node for node in self.network])
        with self.assertRaises(KeyError):
            del self.network[2]

        # Check __setitem__.
        old = self.network[3]
        with self.assertLogs():
            new = canopen.Node(3, SAMPLE_EDS)
        self.network[3] = new

        # Check __getitem__.
        self.assertNotEqual(self.network[3], old)
        self.assertEqual([3], [node for node in self.network])

    def test_network_send_periodic(self):
        DATA1 = bytes([1, 2, 3])
        DATA2 = bytes([4, 5, 6])
        COB_ID = 0x123
        PERIOD = 0.1
<<<<<<< HEAD
        TIMEOUT = PERIOD * 10
        self.network.connect(
            interface="virtual",
            channel=1,
            receive_own_messages=True
        )
=======
        self.network.connect(interface="virtual", receive_own_messages=True)
>>>>>>> 7d7e2f17
        self.addCleanup(self.network.disconnect)

        acc = []
        condition = threading.Condition()

        def hook(_, data, ts):
            with condition:
                item = data, ts
                acc.append(item)
                condition.notify_all()

        self.network.subscribe(COB_ID, hook)
        self.addCleanup(self.network.unsubscribe, COB_ID)

        task = self.network.send_periodic(COB_ID, DATA1, PERIOD)
        self.addCleanup(task.stop)

        def periodicity():
            # Check if periodicity is established; flakiness has been observed
            # on macOS.
            if len(acc) >= 2:
                delta = acc[-1][1] - acc[-2][1]
                return round(delta, ndigits=1) == PERIOD
            return False

        # Wait for frames to arrive; then check the result.
        with condition:
            condition.wait_for(periodicity, TIMEOUT)
        self.assertTrue(all(v[0] == DATA1 for v in acc))

        # Update task data, which may implicitly restart the timer.
        # Wait for frames to arrive; then check the result.
        task.update(DATA2)
        with condition:
            acc.clear()
            condition.wait_for(periodicity, TIMEOUT)
        # Find the first message with new data, and verify that all subsequent
        # messages also carry the new payload.
        data = [v[0] for v in acc]
        idx = data.index(DATA2)
        self.assertTrue(all(v[0] == DATA2 for v in acc[idx:]))

        # Stop the task.
        task.stop()
        # A message may have been in flight when we stopped the timer,
        # so allow a single failure.
        bus = self.network.bus
        msg = bus.recv(TIMEOUT)
        if msg is not None:
            self.assertIsNone(bus.recv(TIMEOUT))


class TestScanner(unittest.TestCase):

    def test_passive_scanning(self):
        scanner = canopen.network.NodeScanner()
        scanner.on_message_received(0x586)
        scanner.on_message_received(0x587)
        scanner.on_message_received(0x586)
        self.assertListEqual(scanner.nodes, [6, 7])


if __name__ == "__main__":
    unittest.main()<|MERGE_RESOLUTION|>--- conflicted
+++ resolved
@@ -231,16 +231,8 @@
         DATA2 = bytes([4, 5, 6])
         COB_ID = 0x123
         PERIOD = 0.1
-<<<<<<< HEAD
         TIMEOUT = PERIOD * 10
-        self.network.connect(
-            interface="virtual",
-            channel=1,
-            receive_own_messages=True
-        )
-=======
         self.network.connect(interface="virtual", receive_own_messages=True)
->>>>>>> 7d7e2f17
         self.addCleanup(self.network.disconnect)
 
         acc = []
