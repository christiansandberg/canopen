<<<<<<< HEAD
from typing import Optional, TYPE_CHECKING

if TYPE_CHECKING:
    from .network import Network, PeriodicMessageTask
=======
from typing import Optional
>>>>>>> e8807b87


class SyncProducer:
    """Transmits a SYNC message periodically."""

    # Attribute types
    network: "Network"
    period: Optional[float]
    _task: Optional["PeriodicMessageTask"]

    #: COB-ID of the SYNC message
    cob_id = 0x80

    def __init__(self, network: "Network"):
        self.network = network
        self.period = None
        self._task = None

    def transmit(self, count: Optional[int] = None):
        """Send out a SYNC message once.

        :param count:
            Counter to add in message.
        """
        data = [count] if count is not None else []
        self.network.send_message(self.cob_id, data)

    def start(self, period: Optional[float] = None):
        """Start periodic transmission of SYNC message in a background thread.

        :param period:
            Period of SYNC message in seconds.
        """
        if period is not None:
            self.period = period

        if not self.period:
            raise ValueError("A valid transmission period has not been given")

        self._task = self.network.send_periodic(self.cob_id, [], self.period)

    def stop(self):
        """Stop periodic transmission of SYNC message."""
        if self._task is not None:
            self._task.stop()<|MERGE_RESOLUTION|>--- conflicted
+++ resolved
@@ -1,11 +1,7 @@
-<<<<<<< HEAD
 from typing import Optional, TYPE_CHECKING
 
 if TYPE_CHECKING:
-    from .network import Network, PeriodicMessageTask
-=======
-from typing import Optional
->>>>>>> e8807b87
+    from canopen.network import Network, PeriodicMessageTask
 
 
 class SyncProducer:
