import logging
import collections

from . import objectdictionary


logger = logging.getLogger(__name__)


class Variable(object):

    def __init__(self, od):
        self.od = od
        #: Description of this variable from Object Dictionary, overridable
        self.name = od.name
        if isinstance(od.parent, (objectdictionary.Record,
                                  objectdictionary.Array)):
            # Include the parent object's name for subentries
            self.name = od.parent.name + "." + od.name
        #: Holds a local, overridable copy of the Object Index
        self.index = od.index
        #: Holds a local, overridable copy of the Object Subindex
        self.subindex = od.subindex

    def get_data(self):
        raise NotImplementedError("Variable is not readable")

    def set_data(self, data):
        raise NotImplementedError("Variable is not writable")

    @property
    def data(self):
        """Byte representation of the object as :class:`bytes`."""
        if self.od.access_type == "wo":
            logger.warning("Variable is write only")
        return self.get_data()

    @data.setter
    def data(self, data):
        if "w" not in self.od.access_type:
            logger.warning("Variable is read only")
        self.set_data(data)

    @property
    def raw(self):
        """Raw representation of the object.

        This table lists the translations between object dictionary data types
        and Python native data types.

        +---------------------------+----------------------------+
        | Data type                 | Python type                |
        +===========================+============================+
        | BOOLEAN                   | :class:`bool`              |
        +---------------------------+----------------------------+
        | UNSIGNEDxx                | :class:`int`               |
        +---------------------------+----------------------------+
        | INTEGERxx                 | :class:`int`               |
        +---------------------------+----------------------------+
        | REALxx                    | :class:`float`             |
        +---------------------------+----------------------------+
        | VISIBLE_STRING            | :class:`str` /             |
        |                           | ``unicode`` (Python 2)     |
        +---------------------------+----------------------------+
        | UNICODE_STRING            | :class:`str` /             |
        |                           | ``unicode`` (Python 2)     |
        +---------------------------+----------------------------+
        | OCTET_STRING              | :class:`bytes`             |
        +---------------------------+----------------------------+
        | DOMAIN                    | :class:`bytes`             |
        +---------------------------+----------------------------+

        Data types that this library does not handle yet must be read and
        written as :class:`bytes`.
        """
        value = self.od.decode_raw(self.data)
        text = "Value of %s (0x%X:%d) is %r" % (
<<<<<<< HEAD
            self.name, self.od.index,
            self.od.subindex, value)
=======
            self.od.name, self.index,
            self.subindex, value)
>>>>>>> e10b6dff
        if value in self.od.value_descriptions:
            text += " (%s)" % self.od.value_descriptions[value]
        logger.debug(text)
        return value

    @raw.setter
    def raw(self, value):
        logger.debug("Writing %s (0x%X:%d) = %r",
<<<<<<< HEAD
                     self.name, self.od.index,
                     self.od.subindex, value)
=======
                     self.od.name, self.index,
                     self.subindex, value)
>>>>>>> e10b6dff
        self.data = self.od.encode_raw(value)

    @property
    def phys(self):
        """Physical value scaled with some factor (defaults to 1).

        On object dictionaries that support specifying a factor, this can be
        either a :class:`float` or an :class:`int`.
        Non integers will be passed as is.
        """
        value = self.od.decode_phys(self.raw)
        if self.od.unit:
            logger.debug("Physical value is %s %s", value, self.od.unit)
        return value

    @phys.setter
    def phys(self, value):
        self.raw = self.od.encode_phys(value)

    @property
    def desc(self):
        """Converts to and from a description of the value as a string."""
        value = self.od.decode_desc(self.raw)
        logger.debug("Description is '%s'", value)
        return value

    @desc.setter
    def desc(self, desc):
        self.raw = self.od.encode_desc(desc)

    @property
    def bits(self):
        """Access bits using integers, slices, or bit descriptions."""
        return Bits(self)


class Bits(collections.Mapping):

    def __init__(self, variable):
        self.variable = variable
        self.read()

    @staticmethod
    def _get_bits(key):
        if isinstance(key, slice):
            bits = range(key.start, key.stop, key.step)
        elif isinstance(key, int):
            bits = [key]
        else:
            bits = key
        return bits

    def __getitem__(self, key):
        return self.variable.od.decode_bits(self.raw, self._get_bits(key))

    def __setitem__(self, key, value):
        self.raw = self.variable.od.encode_bits(
            self.raw, self._get_bits(key), value)
        self.write()

    def __iter__(self):
        return iter(self.variable.od.bit_definitions)

    def __len__(self):
        return len(self.variable.od.bit_definitions)

    def read(self):
        self.raw = self.variable.raw

    def write(self):
        self.variable.raw = self.raw<|MERGE_RESOLUTION|>--- conflicted
+++ resolved
@@ -75,13 +75,8 @@
         """
         value = self.od.decode_raw(self.data)
         text = "Value of %s (0x%X:%d) is %r" % (
-<<<<<<< HEAD
-            self.name, self.od.index,
-            self.od.subindex, value)
-=======
-            self.od.name, self.index,
+            self.name, self.index,
             self.subindex, value)
->>>>>>> e10b6dff
         if value in self.od.value_descriptions:
             text += " (%s)" % self.od.value_descriptions[value]
         logger.debug(text)
@@ -90,13 +85,8 @@
     @raw.setter
     def raw(self, value):
         logger.debug("Writing %s (0x%X:%d) = %r",
-<<<<<<< HEAD
-                     self.name, self.od.index,
-                     self.od.subindex, value)
-=======
-                     self.od.name, self.index,
+                     self.name, self.index,
                      self.subindex, value)
->>>>>>> e10b6dff
         self.data = self.od.encode_raw(value)
 
     @property
