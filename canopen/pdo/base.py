import threading
import math
from typing import Callable, Dict, Iterable, List, Optional, Union
from collections.abc import Mapping
import logging
import binascii

from canopen.sdo import SdoAbortedError
from canopen import objectdictionary
from canopen import variable

PDO_NOT_VALID = 1 << 31
RTR_NOT_ALLOWED = 1 << 30

logger = logging.getLogger(__name__)


class PdoBase(Mapping):
    """Represents the base implementation for the PDO object.

    :param object node:
        Parent object associated with this PDO instance
    """

    def __init__(self, node):
        self.network = None
        self.map = None  # instance of PdoMaps
        self.node = node

    def __iter__(self):
        return iter(self.map)

    def __getitem__(self, key):
        if isinstance(key, int) and (0x1A00 <= key <= 0x1BFF or   # By TPDO ID (512)
                                     0x1600 <= key <= 0x17FF or   # By RPDO ID (512)
                                     0 < key <= 512):             # By PDO Index
            return self.map[key]
        else:
            for pdo_map in self.map.values():
                try:
                    return pdo_map[key]
                except KeyError:
                    # ignore if one specific PDO does not have the key and try the next one
                    continue
        raise KeyError(f"PDO: {key} was not found in any map")

    def __len__(self):
        return len(self.map)

    def read(self, from_od=False):
        """Read PDO configuration from node using SDO."""
        for pdo_map in self.map.values():
            pdo_map.read(from_od=from_od)

    def save(self):
        """Save PDO configuration to node using SDO."""
        for pdo_map in self.map.values():
            pdo_map.save()

    def subscribe(self):
        """Register the node's PDOs for reception on the network.

        This normally happens when the PDO configuration is read from
        or saved to the node.  Use this method to avoid the SDO flood
        associated with read() or save(), if the local PDO setup is
        known to match what's stored on the node.
        """
        for pdo_map in self.map.values():
            pdo_map.subscribe()

    def export(self, filename):
        """Export current configuration to a database file.

        :param str filename:
            Filename to save to (e.g. DBC, DBF, ARXML, KCD etc)

        :return: The CanMatrix object created
        :rtype: canmatrix.canmatrix.CanMatrix
        """
        from canmatrix import canmatrix
        from canmatrix import formats

        db = canmatrix.CanMatrix()
        for pdo_map in self.map.values():
            if pdo_map.cob_id is None:
                continue
            frame = canmatrix.Frame(pdo_map.name,
                                    arbitration_id=pdo_map.cob_id)
            for var in pdo_map.map:
                is_signed = var.od.data_type in objectdictionary.SIGNED_TYPES
                is_float = var.od.data_type in objectdictionary.FLOAT_TYPES
                min_value = var.od.min
                max_value = var.od.max
                if min_value is not None:
                    min_value *= var.od.factor
                if max_value is not None:
                    max_value *= var.od.factor
                name = var.name
                name = name.replace(" ", "_")
                name = name.replace(".", "_")
                signal = canmatrix.Signal(name,
                                          start_bit=var.offset,
                                          size=var.length,
                                          is_signed=is_signed,
                                          is_float=is_float,
                                          factor=var.od.factor,
                                          min=min_value,
                                          max=max_value,
                                          unit=var.od.unit)
                for value, desc in var.od.value_descriptions.items():
                    signal.addValues(value, desc)
                frame.add_signal(signal)
            frame.calc_dlc()
            db.add_frame(frame)
        formats.dumpp({"": db}, filename)
        return db

    def stop(self):
        """Stop all running tasks."""
        for pdo_map in self.map.values():
            pdo_map.stop()


class PdoMaps(Mapping):
    """A collection of transmit or receive maps."""

    def __init__(self, com_offset, map_offset, pdo_node: PdoBase, cob_base=None):
        """
        :param com_offset:
        :param map_offset:
        :param pdo_node:
        :param cob_base:
        """
        self.maps: Dict[int, "PdoMap"] = {}
        for map_no in range(512):
            if com_offset + map_no in pdo_node.node.object_dictionary:
                new_map = PdoMap(
                    pdo_node,
                    pdo_node.node.sdo[com_offset + map_no],
                    pdo_node.node.sdo[map_offset + map_no])
                # Generate default COB-IDs for predefined connection set
                if cob_base is not None and map_no < 4:
                    new_map.predefined_cob_id = cob_base + map_no * 0x100 + pdo_node.node.id
                self.maps[map_no + 1] = new_map

    def __getitem__(self, key: int) -> "PdoMap":
        return self.maps[key]

    def __iter__(self) -> Iterable[int]:
        return iter(self.maps)

    def __len__(self) -> int:
        return len(self.maps)


class PdoMap:
    """One message which can have up to 8 bytes of variables mapped."""

    def __init__(self, pdo_node, com_record, map_array):
        self.pdo_node = pdo_node
        self.com_record = com_record
        self.map_array = map_array
        #: If this map is valid
        self.enabled: bool = False
        #: COB-ID for this PDO
        self.cob_id: Optional[int] = None
        #: Default COB-ID if this PDO is part of the pre-defined connection set
        self.predefined_cob_id: Optional[int] = None
        #: Is the remote transmit request (RTR) allowed for this PDO
        self.rtr_allowed: bool = True
        #: Transmission type (0-255)
        self.trans_type: Optional[int] = None
        #: Inhibit Time (optional) (in 100us)
        self.inhibit_time: Optional[int] = None
        #: Event timer (optional) (in ms)
        self.event_timer: Optional[int] = None
        #: Ignores SYNC objects up to this SYNC counter value (optional)
        self.sync_start_value: Optional[int] = None
        #: List of variables mapped to this PDO
        self.map: List["PdoVariable"] = []
        self.length: int = 0
        #: Current message data
        self.data = bytearray()
        #: Timestamp of last received message
        self.timestamp: Optional[float] = None
        #: Period of receive message transmission in seconds.
        #: Set explicitly or using the :meth:`start()` method.
        self.period: Optional[float] = None
        self.callbacks = []
        self.receive_condition = threading.Condition()
        self.is_received: bool = False
        self._task = None

    def __repr__(self) -> str:
        return f"<{type(self).__qualname__} {self.name!r} at COB-ID 0x{self.cob_id:X}>"

    def __getitem_by_index(self, value):
        valid_values = []
        for var in self.map:
            if var.length:
                valid_values.append(var.index)
                if var.index == value:
                    return var
        raise KeyError(f"{value} not found in map. Valid entries are "
                       f"{', '.join(str(v) for v in valid_values)}")

    def __getitem_by_name(self, value):
        valid_values = []
        for var in self.map:
            if var.length:
                valid_values.append(var.name)
                if var.name == value:
                    return var
        raise KeyError(f"{value} not found in map. Valid entries are "
                       f"{', '.join(valid_values)}")

    def __getitem__(self, key: Union[int, str]) -> "PdoVariable":
        if isinstance(key, int):
            # there is a maximum available of 8 slots per PDO map
            if key in range(0, 8):
                var = self.map[key]
            else:
                var = self.__getitem_by_index(key)
        else:
            try:
                var = self.__getitem_by_index(int(key, 16))
            except ValueError:
                var = self.__getitem_by_name(key)
        return var

    def __iter__(self) -> Iterable["PdoVariable"]:
        return iter(self.map)

    def __len__(self) -> int:
        return len(self.map)

    def _get_variable(self, index, subindex):
        obj = self.pdo_node.node.object_dictionary[index]
        if isinstance(obj, (objectdictionary.ODRecord, objectdictionary.ODArray)):
            obj = obj[subindex]
        var = PdoVariable(obj)
        var.pdo_parent = self
        return var

    def _fill_map(self, needed):
        """Fill up mapping array to required length."""
        logger.info("Filling up fixed-length mapping array")
        while len(self.map) < needed:
            # Generate a dummy mapping for an invalid object with zero length.
            obj = objectdictionary.ODVariable('Dummy', 0, 0)
            var = PdoVariable(obj)
            var.length = 0
            self.map.append(var)

    def _update_data_size(self):
        self.data = bytearray(int(math.ceil(self.length / 8.0)))

    @property
    def name(self) -> str:
        """A descriptive name of the PDO.

        Examples:
         * TxPDO1_node4
         * RxPDO4_node1
         * Unknown
        """
        if not self.cob_id:
            return "Unknown"
        direction = "Tx" if self.cob_id & 0x80 else "Rx"
        map_id = self.cob_id >> 8
        if direction == "Rx":
            map_id -= 1
        node_id = self.cob_id & 0x7F
        return f"{direction}PDO{map_id}_node{node_id}"

    @property
    def is_periodic(self) -> bool:
        """Indicate whether PDO updates will be transferred regularly.

        If some external mechanism is used to transmit the PDO regularly, its cycle time
        should be written to the :attr:`period` member for this property to work.
        """
        if self.period is not None:
            # Configured from start() or externally
            return True
        elif self.trans_type is not None and self.trans_type <= 0xF0:
            # TPDOs will be transmitted on SYNC, RPDOs need a SYNC to apply, so
            # assume that the SYNC service is active.
            return True
        # Unknown transmission type, assume non-periodic
        return False

    def on_message(self, can_id, data, timestamp):
        is_transmitting = self._task is not None
        if can_id == self.cob_id and not is_transmitting:
            with self.receive_condition:
                self.is_received = True
                self.data = data
                if self.timestamp is not None:
                    self.period = timestamp - self.timestamp
                self.timestamp = timestamp
                self.receive_condition.notify_all()
                for callback in self.callbacks:
                    callback(self)

    def add_callback(self, callback: Callable[["PdoMap"], None]) -> None:
        """Add a callback which will be called on receive.

        :param callback:
            The function to call which must take one argument of a
            :class:`~canopen.pdo.PdoMap`.
        """
        self.callbacks.append(callback)

    def read(self, from_od=False) -> None:
        """Read PDO configuration for this map using SDO."""

        def _raw_from(param):
            if from_od:
                return param.od.default
            return param.raw

        cob_id = _raw_from(self.com_record[1])
        self.cob_id = cob_id & 0x1FFFFFFF
        logger.info("COB-ID is 0x%X", self.cob_id)
        self.enabled = cob_id & PDO_NOT_VALID == 0
        logger.info("PDO is %s", "enabled" if self.enabled else "disabled")
        self.rtr_allowed = cob_id & RTR_NOT_ALLOWED == 0
        logger.info("RTR is %s", "allowed" if self.rtr_allowed else "not allowed")
        self.trans_type = _raw_from(self.com_record[2])
        logger.info("Transmission type is %d", self.trans_type)
        if self.trans_type >= 254:
            try:
                self.inhibit_time = _raw_from(self.com_record[3])
            except (KeyError, SdoAbortedError) as e:
                logger.info("Could not read inhibit time (%s)", e)
            else:
                logger.info("Inhibit time is set to %d ms", self.inhibit_time)

            try:
                self.event_timer = _raw_from(self.com_record[5])
            except (KeyError, SdoAbortedError) as e:
                logger.info("Could not read event timer (%s)", e)
            else:
                logger.info("Event timer is set to %d ms", self.event_timer)

            try:
                self.sync_start_value = _raw_from(self.com_record[6])
            except (KeyError, SdoAbortedError) as e:
                logger.info("Could not read SYNC start value (%s)", e)
            else:
                logger.info("SYNC start value is set to %d ms", self.sync_start_value)

        self.clear()
        nof_entries = _raw_from(self.map_array[0])
        for subindex in range(1, nof_entries + 1):
            value = _raw_from(self.map_array[subindex])
            index = value >> 16
            subindex = (value >> 8) & 0xFF
            # Ignore the highest bit, it is never valid for <= 64 PDO length
            size = value & 0x7F
            if getattr(self.pdo_node.node, "curtis_hack", False):
                # Curtis HACK: mixed up field order
                index = value & 0xFFFF
                subindex = (value >> 16) & 0xFF
                size = (value >> 24) & 0x7F
            if index and size:
                self.add_variable(index, subindex, size)

        self.subscribe()

    def save(self) -> None:
        """Save PDO configuration for this map using SDO."""
        if self.cob_id is None:
            logger.info("Skip saving %s: COB-ID was never set", self.com_record.od.name)
            return
        logger.info("Setting COB-ID 0x%X and temporarily disabling PDO", self.cob_id)
        self.com_record[1].raw = self.cob_id | PDO_NOT_VALID | (RTR_NOT_ALLOWED if not self.rtr_allowed else 0x0)
        if self.trans_type is not None:
            logger.info("Setting transmission type to %d", self.trans_type)
            self.com_record[2].raw = self.trans_type
        if self.inhibit_time is not None:
            logger.info("Setting inhibit time to %d us", (self.inhibit_time * 100))
            self.com_record[3].raw = self.inhibit_time
        if self.event_timer is not None:
            logger.info("Setting event timer to %d ms", self.event_timer)
            self.com_record[5].raw = self.event_timer
        if self.sync_start_value is not None:
            logger.info("Setting SYNC start value to %d", self.sync_start_value)
            self.com_record[6].raw = self.sync_start_value

<<<<<<< HEAD
        try:
            self.map_array[0].raw = 0
        except SdoAbortedError:
            # WORKAROUND for broken implementations: If the array has a
            # fixed number of entries (count not writable), generate dummy
            # mappings for an invalid object 0x0000:00 to overwrite any
            # excess entries with all-zeros.
            self._fill_map(self.map_array[0].raw)
        subindex = 1
        for var in self.map:
            logger.info("Writing %s (0x%X:%d, %d bits) to PDO map",
                        var.name, var.index, var.subindex, var.length)
            if getattr(self.pdo_node.node, "curtis_hack", False):  # Curtis HACK: mixed up field order
                self.map_array[subindex].raw = (var.index |
                                                var.subindex << 16 |
                                                var.length << 24)
            else:
                self.map_array[subindex].raw = (var.index << 16 |
                                                var.subindex << 8 |
                                                var.length)
            subindex += 1
        try:
            self.map_array[0].raw = len(self.map)
        except SdoAbortedError as e:
            # WORKAROUND for broken implementations: If the array
            # number-of-entries parameter is not writable, we have already
            # generated the required number of mappings above.
            if e.code != 0x06010002:
                # Abort codes other than "Attempt to write a read-only
                # object" should still be reported.
                raise
        self._update_data_size()
=======
        if self.map is not None:
            try:
                self.map_array[0].raw = 0
            except SdoAbortedError:
                # WORKAROUND for broken implementations: If the array has a
                # fixed number of entries (count not writable), generate dummy
                # mappings for an invalid object 0x0000:00 to overwrite any
                # excess entries with all-zeros.
                self._fill_map(self.map_array[0].raw)
            subindex = 1
            for var in self.map:
                logger.info("Writing %s (0x%04X:%02X, %d bits) to PDO map",
                            var.name, var.index, var.subindex, var.length)
                if hasattr(self.pdo_node.node, "curtis_hack") and self.pdo_node.node.curtis_hack:  # Curtis HACK: mixed up field order
                    self.map_array[subindex].raw = (var.index |
                                                    var.subindex << 16 |
                                                    var.length << 24)
                else:
                    self.map_array[subindex].raw = (var.index << 16 |
                                                    var.subindex << 8 |
                                                    var.length)
                subindex += 1
            try:
                self.map_array[0].raw = len(self.map)
            except SdoAbortedError as e:
                # WORKAROUND for broken implementations: If the array
                # number-of-entries parameter is not writable, we have already
                # generated the required number of mappings above.
                if e.code != 0x06010002:
                    # Abort codes other than "Attempt to write a read-only
                    # object" should still be reported.
                    raise
            self._update_data_size()
>>>>>>> 5367d83e

        if self.enabled:
            cob_id = self.cob_id | (RTR_NOT_ALLOWED if not self.rtr_allowed else 0x0)
            logger.info("Setting COB-ID 0x%X and re-enabling PDO", cob_id)
            self.com_record[1].raw = cob_id
            self.subscribe()

    def subscribe(self) -> None:
        """Register the PDO for reception on the network.

        This normally happens when the PDO configuration is read from
        or saved to the node.  Use this method to avoid the SDO flood
        associated with read() or save(), if the local PDO setup is
        known to match what's stored on the node.
        """
        if self.enabled:
            logger.info("Subscribing to enabled PDO 0x%X on the network", self.cob_id)
            self.pdo_node.network.subscribe(self.cob_id, self.on_message)

    def clear(self) -> None:
        """Clear all variables from this map."""
        self.map = []
        self.length = 0

    def add_variable(
        self,
        index: Union[str, int],
        subindex: Union[str, int] = 0,
        length: Optional[int] = None,
    ) -> "PdoVariable":
        """Add a variable from object dictionary as the next entry.

        :param index: Index of variable as name or number
        :param subindex: Sub-index of variable as name or number
        :param length: Size of data in number of bits
        :return: PdoVariable that was added
        """
        try:
            var = self._get_variable(index, subindex)
            if subindex and isinstance(subindex, int):
                # Force given subindex upon variable mapping, for misguided implementations
                var.subindex = subindex
            var.offset = self.length
            if length is not None:
                # Custom bit length
                var.length = length
            # We want to see the bit fields within the PDO
            start_bit = var.offset
            end_bit = start_bit + var.length - 1
            logger.info("Adding %s (0x%04X:%02X) at bits %d - %d to PDO map",
                        var.name, var.index, var.subindex, start_bit, end_bit)
            self.map.append(var)
            self.length += var.length
        except KeyError as exc:
            logger.warning("%s", exc)
            var = None
        self._update_data_size()
        if self.length > 64:
            logger.warning("Max size of PDO exceeded (%d > 64)", self.length)
        return var

    def transmit(self) -> None:
        """Transmit the message once."""
        self.pdo_node.network.send_message(self.cob_id, self.data)

    def start(self, period: Optional[float] = None) -> None:
        """Start periodic transmission of message in a background thread.

        :param period:
            Transmission period in seconds.  Can be omitted if :attr:`period` has been set
            on the object before.
        :raises ValueError: When neither the argument nor the :attr:`period` is given.
        """
        # Stop an already running transmission if we have one, otherwise we
        # overwrite the reference and can lose our handle to shut it down
        self.stop()

        if period is not None:
            self.period = period

        if not self.period:
            raise ValueError("A valid transmission period has not been given")
        logger.info("Starting %s with a period of %s seconds", self.name, self.period)

        self._task = self.pdo_node.network.send_periodic(
            self.cob_id, self.data, self.period)

    def stop(self) -> None:
        """Stop transmission."""
        if self._task is not None:
            self._task.stop()
            self._task = None

    def update(self) -> None:
        """Update periodic message with new data."""
        if self._task is not None:
            self._task.update(self.data)

    def remote_request(self) -> None:
        """Send a remote request for the transmit PDO.
        Silently ignore if not allowed.
        """
        if self.enabled and self.rtr_allowed:
            self.pdo_node.network.send_message(self.cob_id, bytes(), remote=True)

    def wait_for_reception(self, timeout: float = 10) -> float:
        """Wait for the next transmit PDO.

        :param float timeout: Max time to wait in seconds.
        :return: Timestamp of message received or None if timeout.
        """
        with self.receive_condition:
            self.is_received = False
            self.receive_condition.wait(timeout)
        return self.timestamp if self.is_received else None


class PdoVariable(variable.Variable):
    """One object dictionary variable mapped to a PDO."""

    def __init__(self, od: objectdictionary.ODVariable):
        #: PDO object that is associated with this ODVariable Object
        self.pdo_parent = None
        #: Location of variable in the message in bits
        self.offset = None
        self.length = len(od)
        variable.Variable.__init__(self, od)

    def get_data(self) -> bytes:
        """Reads the PDO variable from the last received message.

        :return: PdoVariable value as :class:`bytes`.
        """
        byte_offset, bit_offset = divmod(self.offset, 8)

        if bit_offset or self.length % 8:
            # Need information of the current variable type (unsigned vs signed)
            data_type = self.od.data_type
            if data_type == objectdictionary.BOOLEAN:
                # A boolean type needs to be treated as an U08
                data_type = objectdictionary.UNSIGNED8
            od_struct = self.od.STRUCT_TYPES[data_type]
            data = od_struct.unpack_from(self.pdo_parent.data, byte_offset)[0]
            # Shift and mask to get the correct values
            data = (data >> bit_offset) & ((1 << self.length) - 1)
            # Check if the variable is signed and if the data is negative prepend signedness
            if od_struct.format.islower() and (1 << (self.length - 1)) < data:
                # fill up the rest of the bits to get the correct signedness
                data = data | (~((1 << self.length) - 1))
            data = od_struct.pack(data)
        else:
            data = self.pdo_parent.data[byte_offset:byte_offset + len(self.od) // 8]

        return data

    def set_data(self, data: bytes):
        """Set for the given variable the PDO data.

        :param data: Value for the PDO variable in the PDO message.
        """
        byte_offset, bit_offset = divmod(self.offset, 8)
        logger.debug("Updating %s to %s in %s",
                     self.name, binascii.hexlify(data), self.pdo_parent.name)

        if bit_offset or self.length % 8:
            cur_msg_data = self.pdo_parent.data[byte_offset:byte_offset + len(self.od) // 8]
            # Need information of the current variable type (unsigned vs signed)
            data_type = self.od.data_type
            if data_type == objectdictionary.BOOLEAN:
                # A boolean type needs to be treated as an U08
                data_type = objectdictionary.UNSIGNED8
            od_struct = self.od.STRUCT_TYPES[data_type]
            cur_msg_data = od_struct.unpack(cur_msg_data)[0]
            # data has to have the same size as old_data
            data = od_struct.unpack(data)[0]
            # Mask out the old data value
            # At the end we need to mask for correct variable length (bitwise operation failure)
            shifted = (((1 << self.length) - 1) << bit_offset) & ((1 << len(self.od)) - 1)
            bitwise_not = (~shifted) & ((1 << len(self.od)) - 1)
            cur_msg_data = cur_msg_data & bitwise_not
            # Set the new data on the correct position
            data = (data << bit_offset) | cur_msg_data
            od_struct.pack_into(self.pdo_parent.data, byte_offset, data)
        else:
            self.pdo_parent.data[byte_offset:byte_offset + len(data)] = data

        self.pdo_parent.update()


# For compatibility
Variable = PdoVariable
Maps = PdoMaps
Map = PdoMap<|MERGE_RESOLUTION|>--- conflicted
+++ resolved
@@ -389,7 +389,6 @@
             logger.info("Setting SYNC start value to %d", self.sync_start_value)
             self.com_record[6].raw = self.sync_start_value
 
-<<<<<<< HEAD
         try:
             self.map_array[0].raw = 0
         except SdoAbortedError:
@@ -400,9 +399,10 @@
             self._fill_map(self.map_array[0].raw)
         subindex = 1
         for var in self.map:
-            logger.info("Writing %s (0x%X:%d, %d bits) to PDO map",
+            logger.info("Writing %s (0x%04X:%02X, %d bits) to PDO map",
                         var.name, var.index, var.subindex, var.length)
-            if getattr(self.pdo_node.node, "curtis_hack", False):  # Curtis HACK: mixed up field order
+            if getattr(self.pdo_node.node, "curtis_hack", False):
+                # Curtis HACK: mixed up field order
                 self.map_array[subindex].raw = (var.index |
                                                 var.subindex << 16 |
                                                 var.length << 24)
@@ -422,41 +422,6 @@
                 # object" should still be reported.
                 raise
         self._update_data_size()
-=======
-        if self.map is not None:
-            try:
-                self.map_array[0].raw = 0
-            except SdoAbortedError:
-                # WORKAROUND for broken implementations: If the array has a
-                # fixed number of entries (count not writable), generate dummy
-                # mappings for an invalid object 0x0000:00 to overwrite any
-                # excess entries with all-zeros.
-                self._fill_map(self.map_array[0].raw)
-            subindex = 1
-            for var in self.map:
-                logger.info("Writing %s (0x%04X:%02X, %d bits) to PDO map",
-                            var.name, var.index, var.subindex, var.length)
-                if hasattr(self.pdo_node.node, "curtis_hack") and self.pdo_node.node.curtis_hack:  # Curtis HACK: mixed up field order
-                    self.map_array[subindex].raw = (var.index |
-                                                    var.subindex << 16 |
-                                                    var.length << 24)
-                else:
-                    self.map_array[subindex].raw = (var.index << 16 |
-                                                    var.subindex << 8 |
-                                                    var.length)
-                subindex += 1
-            try:
-                self.map_array[0].raw = len(self.map)
-            except SdoAbortedError as e:
-                # WORKAROUND for broken implementations: If the array
-                # number-of-entries parameter is not writable, we have already
-                # generated the required number of mappings above.
-                if e.code != 0x06010002:
-                    # Abort codes other than "Attempt to write a read-only
-                    # object" should still be reported.
-                    raise
-            self._update_data_size()
->>>>>>> 5367d83e
 
         if self.enabled:
             cob_id = self.cob_id | (RTR_NOT_ALLOWED if not self.rtr_allowed else 0x0)
