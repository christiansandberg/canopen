import threading
import math
from typing import Callable, Dict, Iterable, List, Optional, Union
from collections.abc import Mapping
import logging
import binascii

from canopen.sdo import SdoAbortedError
from canopen import objectdictionary
from canopen import variable

PDO_NOT_VALID = 1 << 31
RTR_NOT_ALLOWED = 1 << 30

logger = logging.getLogger(__name__)


class PdoBase(Mapping):
    """Represents the base implementation for the PDO object.

    :param object node:
        Parent object associated with this PDO instance
    """

    def __init__(self, node):
        self.network = None
        self.map = None  # instance of PdoMaps
        self.node = node

    def __iter__(self):
        return iter(self.map)

    def __getitem__(self, key):
        if isinstance(key, int) and (0x1A00 <= key <= 0x1BFF or   # By TPDO ID (512)
                                     0x1600 <= key <= 0x17FF or   # By RPDO ID (512)
                                     0 < key <= 512):             # By PDO Index
            return self.map[key]
        else:
            for pdo_map in self.map.values():
                try:
                    return pdo_map[key]
                except KeyError:
                    # ignore if one specific PDO does not have the key and try the next one
                    continue
        raise KeyError("PDO: {0} was not found in any map".format(key))

    def __len__(self):
        return len(self.map)

    def read(self, from_od=False):
        """Read PDO configuration from node using SDO."""
        for pdo_map in self.map.values():
            pdo_map.read(from_od=from_od)

    def save(self):
        """Save PDO configuration to node using SDO."""
        for pdo_map in self.map.values():
            pdo_map.save()

    def subscribe(self):
        """Register the node's PDOs for reception on the network.

        This normally happens when the PDO configuration is read from
        or saved to the node.  Use this method to avoid the SDO flood
        associated with read() or save(), if the local PDO setup is
        known to match what's stored on the node.
        """
        for pdo_map in self.map.values():
            pdo_map.subscribe()

    def export(self, filename):
        """Export current configuration to a database file.

        :param str filename:
            Filename to save to (e.g. DBC, DBF, ARXML, KCD etc)

        :return: The CanMatrix object created
        :rtype: canmatrix.canmatrix.CanMatrix
        """
        from canmatrix import canmatrix
        from canmatrix import formats

        db = canmatrix.CanMatrix()
        for pdo_map in self.map.values():
            if pdo_map.cob_id is None:
                continue
            frame = canmatrix.Frame(pdo_map.name,
                                    arbitration_id=pdo_map.cob_id)
            for var in pdo_map.map:
                is_signed = var.od.data_type in objectdictionary.SIGNED_TYPES
                is_float = var.od.data_type in objectdictionary.FLOAT_TYPES
                min_value = var.od.min
                max_value = var.od.max
                if min_value is not None:
                    min_value *= var.od.factor
                if max_value is not None:
                    max_value *= var.od.factor
                name = var.name
                name = name.replace(" ", "_")
                name = name.replace(".", "_")
                signal = canmatrix.Signal(name,
                                          start_bit=var.offset,
                                          size=var.length,
                                          is_signed=is_signed,
                                          is_float=is_float,
                                          factor=var.od.factor,
                                          min=min_value,
                                          max=max_value,
                                          unit=var.od.unit)
                for value, desc in var.od.value_descriptions.items():
                    signal.addValues(value, desc)
                frame.add_signal(signal)
            frame.calc_dlc()
            db.add_frame(frame)
        formats.dumpp({"": db}, filename)
        return db

    def stop(self):
        """Stop all running tasks."""
        for pdo_map in self.map.values():
            pdo_map.stop()


<<<<<<< HEAD
class PdoMaps(Mapping[int, "PdoMap"]):
=======
class PdoMaps(Mapping):
>>>>>>> d38045f6
    """A collection of transmit or receive maps."""

    def __init__(self, com_offset, map_offset, pdo_node: PdoBase, cob_base=None):
        """
        :param com_offset:
        :param map_offset:
        :param pdo_node:
        :param cob_base:
        """
        self.maps: Dict[int, "PdoMap"] = {}
        for map_no in range(512):
            if com_offset + map_no in pdo_node.node.object_dictionary:
                new_map = PdoMap(
                    pdo_node,
                    pdo_node.node.sdo[com_offset + map_no],
                    pdo_node.node.sdo[map_offset + map_no])
                # Generate default COB-IDs for predefined connection set
                if cob_base is not None and map_no < 4:
                    new_map.predefined_cob_id = cob_base + map_no * 0x100 + pdo_node.node.id
                self.maps[map_no + 1] = new_map

    def __getitem__(self, key: int) -> "PdoMap":
        return self.maps[key]

    def __iter__(self) -> Iterable[int]:
        return iter(self.maps)

    def __len__(self) -> int:
        return len(self.maps)


class PdoMap:
    """One message which can have up to 8 bytes of variables mapped."""

    def __init__(self, pdo_node, com_record, map_array):
        self.pdo_node = pdo_node
        self.com_record = com_record
        self.map_array = map_array
        #: If this map is valid
        self.enabled: bool = False
        #: COB-ID for this PDO
        self.cob_id: Optional[int] = None
        #: Default COB-ID if this PDO is part of the pre-defined connection set
        self.predefined_cob_id: Optional[int] = None
        #: Is the remote transmit request (RTR) allowed for this PDO
        self.rtr_allowed: bool = True
        #: Transmission type (0-255)
        self.trans_type: Optional[int] = None
        #: Inhibit Time (optional) (in 100us)
        self.inhibit_time: Optional[int] = None
        #: Event timer (optional) (in ms)
        self.event_timer: Optional[int] = None
        #: Ignores SYNC objects up to this SYNC counter value (optional)
        self.sync_start_value: Optional[int] = None
        #: List of variables mapped to this PDO
        self.map: List["PdoVariable"] = []
        self.length: int = 0
        #: Current message data
        self.data = bytearray()
        #: Timestamp of last received message
        self.timestamp: Optional[float] = None
        #: Period of receive message transmission in seconds.
        #: Set explicitly or using the :meth:`start()` method.
        self.period: Optional[float] = None
        self.callbacks = []
        self.receive_condition = threading.Condition()
        self.is_received: bool = False
        self._task = None

    def __repr__(self) -> str:
        return f"<{type(self).__qualname__} {self.name!r} at COB-ID 0x{self.cob_id:X}>"

    def __getitem_by_index(self, value):
        valid_values = []
        for var in self.map:
            if var.length:
                valid_values.append(var.index)
                if var.index == value:
                    return var
        raise KeyError('{0} not found in map. Valid entries are {1}'.format(
            value, ', '.join(str(v) for v in valid_values)))

    def __getitem_by_name(self, value):
        valid_values = []
        for var in self.map:
            if var.length:
                valid_values.append(var.name)
                if var.name == value:
                    return var
        raise KeyError('{0} not found in map. Valid entries are {1}'.format(
            value, ', '.join(valid_values)))

    def __getitem__(self, key: Union[int, str]) -> "PdoVariable":
        var = None
        if isinstance(key, int):
            # there is a maximum available of 8 slots per PDO map
            if key in range(0, 8):
                var = self.map[key]
            else:
                var = self.__getitem_by_index(key)
        else:
            try:
                var = self.__getitem_by_index(int(key, 16))
            except ValueError:
                var = self.__getitem_by_name(key)
        return var

    def __iter__(self) -> Iterable["PdoVariable"]:
        return iter(self.map)

    def __len__(self) -> int:
        return len(self.map)

    def _get_variable(self, index, subindex):
        obj = self.pdo_node.node.object_dictionary[index]
        if isinstance(obj, (objectdictionary.ODRecord, objectdictionary.ODArray)):
            obj = obj[subindex]
        var = PdoVariable(obj)
        var.pdo_parent = self
        return var

    def _fill_map(self, needed):
        """Fill up mapping array to required length."""
        logger.info("Filling up fixed-length mapping array")
        while len(self.map) < needed:
            # Generate a dummy mapping for an invalid object with zero length.
            obj = objectdictionary.ODVariable('Dummy', 0, 0)
            var = PdoVariable(obj)
            var.length = 0
            self.map.append(var)

    def _update_data_size(self):
        self.data = bytearray(int(math.ceil(self.length / 8.0)))

    @property
    def name(self) -> str:
        """A descriptive name of the PDO.

        Examples:
         * TxPDO1_node4
         * RxPDO4_node1
         * Unknown
        """
        if not self.cob_id:
            return "Unknown"
        direction = "Tx" if self.cob_id & 0x80 else "Rx"
        map_id = self.cob_id >> 8
        if direction == "Rx":
            map_id -= 1
        node_id = self.cob_id & 0x7F
        return "%sPDO%d_node%d" % (direction, map_id, node_id)

    @property
    def is_periodic(self) -> bool:
        """Indicate whether PDO updates will be transferred regularly.

        If some external mechanism is used to transmit the PDO regularly, its cycle time
        should be written to the :attr:`period` member for this property to work.
        """
        if self.period is not None:
            # Configured from start() or externally
            return True
        elif self.trans_type is not None and self.trans_type <= 0xF0:
            # TPDOs will be transmitted on SYNC, RPDOs need a SYNC to apply, so
            # assume that the SYNC service is active.
            return True
        # Unknown transmission type, assume non-periodic
        return False

    def on_message(self, can_id, data, timestamp):
        is_transmitting = self._task is not None
        if can_id == self.cob_id and not is_transmitting:
            with self.receive_condition:
                self.is_received = True
                self.data = data
                if self.timestamp is not None:
                    self.period = timestamp - self.timestamp
                self.timestamp = timestamp
                self.receive_condition.notify_all()
                for callback in self.callbacks:
                    callback(self)

    def add_callback(self, callback: Callable[["PdoMap"], None]) -> None:
        """Add a callback which will be called on receive.

        :param callback:
            The function to call which must take one argument of a
            :class:`~canopen.pdo.PdoMap`.
        """
        self.callbacks.append(callback)

    def read(self, from_od=False) -> None:
        """Read PDO configuration for this map using SDO."""

        def _raw_from(param):
            if from_od:
                return param.od.default
            return param.raw

        cob_id = _raw_from(self.com_record[1])
        self.cob_id = cob_id & 0x1FFFFFFF
        logger.info("COB-ID is 0x%X", self.cob_id)
        self.enabled = cob_id & PDO_NOT_VALID == 0
        logger.info("PDO is %s", "enabled" if self.enabled else "disabled")
        self.rtr_allowed = cob_id & RTR_NOT_ALLOWED == 0
        logger.info("RTR is %s", "allowed" if self.rtr_allowed else "not allowed")
        self.trans_type = _raw_from(self.com_record[2])
        logger.info("Transmission type is %d", self.trans_type)
        if self.trans_type >= 254:
            try:
                self.inhibit_time = _raw_from(self.com_record[3])
            except (KeyError, SdoAbortedError) as e:
                logger.info("Could not read inhibit time (%s)", e)
            else:
                logger.info("Inhibit time is set to %d ms", self.inhibit_time)

            try:
                self.event_timer = _raw_from(self.com_record[5])
            except (KeyError, SdoAbortedError) as e:
                logger.info("Could not read event timer (%s)", e)
            else:
                logger.info("Event timer is set to %d ms", self.event_timer)

            try:
                self.sync_start_value = _raw_from(self.com_record[6])
            except (KeyError, SdoAbortedError) as e:
                logger.info("Could not read SYNC start value (%s)", e)
            else:
                logger.info("SYNC start value is set to %d ms", self.sync_start_value)

        self.clear()
        nof_entries = _raw_from(self.map_array[0])
        for subindex in range(1, nof_entries + 1):
            value = _raw_from(self.map_array[subindex])
            index = value >> 16
            subindex = (value >> 8) & 0xFF
            # Ignore the highest bit, it is never valid for <= 64 PDO length
            size = value & 0x7F
            if hasattr(self.pdo_node.node, "curtis_hack") and self.pdo_node.node.curtis_hack:  # Curtis HACK: mixed up field order
                index = value & 0xFFFF
                subindex = (value >> 16) & 0xFF
                size = (value >> 24) & 0x7F
            if index and size:
                self.add_variable(index, subindex, size)

        self.subscribe()

    def save(self) -> None:
        """Save PDO configuration for this map using SDO."""
        logger.info("Setting COB-ID 0x%X and temporarily disabling PDO",
                    self.cob_id)
        self.com_record[1].raw = self.cob_id | PDO_NOT_VALID | (RTR_NOT_ALLOWED if not self.rtr_allowed else 0x0)
        if self.trans_type is not None:
            logger.info("Setting transmission type to %d", self.trans_type)
            self.com_record[2].raw = self.trans_type
        if self.inhibit_time is not None:
            logger.info("Setting inhibit time to %d us", (self.inhibit_time * 100))
            self.com_record[3].raw = self.inhibit_time
        if self.event_timer is not None:
            logger.info("Setting event timer to %d ms", self.event_timer)
            self.com_record[5].raw = self.event_timer
        if self.sync_start_value is not None:
            logger.info("Setting SYNC start value to %d", self.sync_start_value)
            self.com_record[6].raw = self.sync_start_value

        if self.map is not None:
            try:
                self.map_array[0].raw = 0
            except SdoAbortedError:
                # WORKAROUND for broken implementations: If the array has a
                # fixed number of entries (count not writable), generate dummy
                # mappings for an invalid object 0x0000:00 to overwrite any
                # excess entries with all-zeros.
                self._fill_map(self.map_array[0].raw)
            subindex = 1
            for var in self.map:
                logger.info("Writing %s (0x%X:%d, %d bits) to PDO map",
                            var.name, var.index, var.subindex, var.length)
                if hasattr(self.pdo_node.node, "curtis_hack") and self.pdo_node.node.curtis_hack:  # Curtis HACK: mixed up field order
                    self.map_array[subindex].raw = (var.index |
                                                    var.subindex << 16 |
                                                    var.length << 24)
                else:
                    self.map_array[subindex].raw = (var.index << 16 |
                                                    var.subindex << 8 |
                                                    var.length)
                subindex += 1
            try:
                self.map_array[0].raw = len(self.map)
            except SdoAbortedError as e:
                # WORKAROUND for broken implementations: If the array
                # number-of-entries parameter is not writable, we have already
                # generated the required number of mappings above.
                if e.code != 0x06010002:
                    # Abort codes other than "Attempt to write a read-only
                    # object" should still be reported.
                    raise
            self._update_data_size()

        if self.enabled:
            self.com_record[1].raw = self.cob_id | (RTR_NOT_ALLOWED if not self.rtr_allowed else 0x0)
            self.subscribe()

    def subscribe(self) -> None:
        """Register the PDO for reception on the network.

        This normally happens when the PDO configuration is read from
        or saved to the node.  Use this method to avoid the SDO flood
        associated with read() or save(), if the local PDO setup is
        known to match what's stored on the node.
        """
        if self.enabled:
            logger.info("Subscribing to enabled PDO 0x%X on the network", self.cob_id)
            self.pdo_node.network.subscribe(self.cob_id, self.on_message)

    def clear(self) -> None:
        """Clear all variables from this map."""
        self.map = []
        self.length = 0

    def add_variable(
        self,
        index: Union[str, int],
        subindex: Union[str, int] = 0,
        length: Optional[int] = None,
    ) -> "PdoVariable":
        """Add a variable from object dictionary as the next entry.

        :param index: Index of variable as name or number
        :param subindex: Sub-index of variable as name or number
        :param length: Size of data in number of bits
        :return: PdoVariable that was added
        """
        try:
            var = self._get_variable(index, subindex)
            if subindex and isinstance(subindex, int):
                # Force given subindex upon variable mapping, for misguided implementations
                var.subindex = subindex
            var.offset = self.length
            if length is not None:
                # Custom bit length
                var.length = length
            # We want to see the bit fields within the PDO
            start_bit = var.offset
            end_bit = start_bit + var.length - 1
            logger.info("Adding %s (0x%X:%d) at bits %d - %d to PDO map",
                        var.name, var.index, var.subindex, start_bit, end_bit)
            self.map.append(var)
            self.length += var.length
        except KeyError as exc:
            logger.warning("%s", exc)
            var = None
        self._update_data_size()
        if self.length > 64:
            logger.warning("Max size of PDO exceeded (%d > 64)", self.length)
        return var

    def transmit(self) -> None:
        """Transmit the message once."""
        self.pdo_node.network.send_message(self.cob_id, self.data)

    def start(self, period: Optional[float] = None) -> None:
        """Start periodic transmission of message in a background thread.

        :param period:
            Transmission period in seconds.  Can be omitted if :attr:`period` has been set
            on the object before.
        :raises ValueError: When neither the argument nor the :attr:`period` is given.
        """
        # Stop an already running transmission if we have one, otherwise we
        # overwrite the reference and can lose our handle to shut it down
        self.stop()

        if period is not None:
            self.period = period

        if not self.period:
            raise ValueError("A valid transmission period has not been given")
        logger.info("Starting %s with a period of %s seconds", self.name, self.period)

        self._task = self.pdo_node.network.send_periodic(
            self.cob_id, self.data, self.period)

    def stop(self) -> None:
        """Stop transmission."""
        if self._task is not None:
            self._task.stop()
            self._task = None

    def update(self) -> None:
        """Update periodic message with new data."""
        if self._task is not None:
            self._task.update(self.data)

    def remote_request(self) -> None:
        """Send a remote request for the transmit PDO.
        Silently ignore if not allowed.
        """
        if self.enabled and self.rtr_allowed:
            self.pdo_node.network.send_message(self.cob_id, None, remote=True)

    def wait_for_reception(self, timeout: float = 10) -> float:
        """Wait for the next transmit PDO.

        :param float timeout: Max time to wait in seconds.
        :return: Timestamp of message received or None if timeout.
        """
        with self.receive_condition:
            self.is_received = False
            self.receive_condition.wait(timeout)
        return self.timestamp if self.is_received else None


class PdoVariable(variable.Variable):
    """One object dictionary variable mapped to a PDO."""

    def __init__(self, od: objectdictionary.ODVariable):
        #: PDO object that is associated with this ODVariable Object
        self.pdo_parent = None
        #: Location of variable in the message in bits
        self.offset = None
        self.length = len(od)
        variable.Variable.__init__(self, od)

    def get_data(self) -> bytes:
        """Reads the PDO variable from the last received message.

        :return: PdoVariable value as :class:`bytes`.
        """
        byte_offset, bit_offset = divmod(self.offset, 8)

        if bit_offset or self.length % 8:
            # Need information of the current variable type (unsigned vs signed)
            data_type = self.od.data_type
            if data_type == objectdictionary.BOOLEAN:
                # A boolean type needs to be treated as an U08
                data_type = objectdictionary.UNSIGNED8
            od_struct = self.od.STRUCT_TYPES[data_type]
            data = od_struct.unpack_from(self.pdo_parent.data, byte_offset)[0]
            # Shift and mask to get the correct values
            data = (data >> bit_offset) & ((1 << self.length) - 1)
            # Check if the variable is signed and if the data is negative prepend signedness
            if od_struct.format.islower() and (1 << (self.length - 1)) < data:
                # fill up the rest of the bits to get the correct signedness
                data = data | (~((1 << self.length) - 1))
            data = od_struct.pack(data)
        else:
            data = self.pdo_parent.data[byte_offset:byte_offset + len(self.od) // 8]

        return data

    def set_data(self, data: bytes):
        """Set for the given variable the PDO data.

        :param data: Value for the PDO variable in the PDO message.
        """
        byte_offset, bit_offset = divmod(self.offset, 8)
        logger.debug("Updating %s to %s in %s",
                     self.name, binascii.hexlify(data), self.pdo_parent.name)

        if bit_offset or self.length % 8:
            cur_msg_data = self.pdo_parent.data[byte_offset:byte_offset + len(self.od) // 8]
            # Need information of the current variable type (unsigned vs signed)
            data_type = self.od.data_type
            if data_type == objectdictionary.BOOLEAN:
                # A boolean type needs to be treated as an U08
                data_type = objectdictionary.UNSIGNED8
            od_struct = self.od.STRUCT_TYPES[data_type]
            cur_msg_data = od_struct.unpack(cur_msg_data)[0]
            # data has to have the same size as old_data
            data = od_struct.unpack(data)[0]
            # Mask out the old data value
            # At the end we need to mask for correct variable length (bitwise operation failure)
            shifted = (((1 << self.length) - 1) << bit_offset) & ((1 << len(self.od)) - 1)
            bitwise_not = (~shifted) & ((1 << len(self.od)) - 1)
            cur_msg_data = cur_msg_data & bitwise_not
            # Set the new data on the correct position
            data = (data << bit_offset) | cur_msg_data
            data = od_struct.pack_into(self.pdo_parent.data, byte_offset, data)
        else:
            self.pdo_parent.data[byte_offset:byte_offset + len(data)] = data

        self.pdo_parent.update()


# For compatibility
Variable = PdoVariable
Maps = PdoMaps
Map = PdoMap<|MERGE_RESOLUTION|>--- conflicted
+++ resolved
@@ -121,11 +121,7 @@
             pdo_map.stop()
 
 
-<<<<<<< HEAD
-class PdoMaps(Mapping[int, "PdoMap"]):
-=======
 class PdoMaps(Mapping):
->>>>>>> d38045f6
     """A collection of transmit or receive maps."""
 
     def __init__(self, com_offset, map_offset, pdo_node: PdoBase, cob_base=None):
