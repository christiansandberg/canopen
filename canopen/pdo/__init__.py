<<<<<<< HEAD
from .base import PdoBase, Maps, Map, PdoVariable

=======
>>>>>>> e8807b87
import logging

from canopen import node
from canopen.pdo.base import PdoBase, Maps, Map, Variable

# Compatibility
from .base import Variable

logger = logging.getLogger(__name__)


class PDO(PdoBase):
    """PDO Class for backwards compatibility.

    :param rpdo: RPDO object holding the Receive PDO mappings
    :param tpdo: TPDO object holding the Transmit PDO mappings
    """

    def __init__(self, node, rpdo, tpdo):
        super(PDO, self).__init__(node)
        self.rx = rpdo.map
        self.tx = tpdo.map

        self.map = {}
        # the object 0x1A00 equals to key '1' so we remove 1 from the key
        for key, value in self.rx.items():
            self.map[0x1A00 + (key - 1)] = value
        for key, value in self.tx.items():
            self.map[0x1600 + (key - 1)] = value


class RPDO(PdoBase):
    """Receive PDO to transfer data from somewhere to the represented node.

    Properties 0x1400 to 0x1403 | Mapping 0x1600 to 0x1603.
    :param object node: Parent node for this object.
    """

    def __init__(self, node):
        super(RPDO, self).__init__(node)
        self.map = Maps(0x1400, 0x1600, self, 0x200)
        logger.debug('RPDO Map as {0}'.format(len(self.map)))

    def stop(self):
        """Stop transmission of all RPDOs.

        :raise TypeError: Exception is thrown if the node associated with the PDO does not
        support this function.
        """
        if isinstance(self.node, node.RemoteNode):
            for pdo in self.map.values():
                pdo.stop()
        else:
            raise TypeError('The node type does not support this function.')


class TPDO(PdoBase):
    """Transmit PDO to broadcast data from the represented node to the network.

    Properties 0x1800 to 0x1803 | Mapping 0x1A00 to 0x1A03.
    :param object node: Parent node for this object.
    """

    def __init__(self, node):
        super(TPDO, self).__init__(node)
        self.map = Maps(0x1800, 0x1A00, self, 0x180)
        logger.debug('TPDO Map as {0}'.format(len(self.map)))

    def stop(self):
        """Stop transmission of all TPDOs.

        :raise TypeError: Exception is thrown if the node associated with the PDO does not
        support this function.
        """
        if isinstance(self.node, node.LocalNode):
            for pdo in self.map.values():
                pdo.stop()
        else:
            raise TypeError('The node type does not support this function.')<|MERGE_RESOLUTION|>--- conflicted
+++ resolved
@@ -1,12 +1,7 @@
-<<<<<<< HEAD
-from .base import PdoBase, Maps, Map, PdoVariable
-
-=======
->>>>>>> e8807b87
 import logging
 
 from canopen import node
-from canopen.pdo.base import PdoBase, Maps, Map, Variable
+from canopen.pdo.base import PdoBase, Maps
 
 # Compatibility
 from .base import Variable
