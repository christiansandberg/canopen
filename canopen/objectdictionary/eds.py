--- conflicted
+++ resolved
@@ -2,11 +2,6 @@
 import logging
 import re
 
-<<<<<<< HEAD
-from canopen.objectdictionary import datatypes
-
-=======
->>>>>>> ba4fa0c3
 try:
     from configparser import RawConfigParser, NoOptionError, NoSectionError
 except ImportError:
@@ -216,16 +211,10 @@
 
 def _signed_int_from_hex(hex_str, bit_length):
     number = int(hex_str, 0)
-<<<<<<< HEAD
-    limit = ((1 << bit_length - 1) - 1)
-    if number > limit:
-        return limit - number
-=======
     max_value = (1 << (bit_length - 1)) - 1
     
     if number > max_value:
         return number - (1 << bit_length)
->>>>>>> ba4fa0c3
     else:
         return number
 
@@ -292,11 +281,7 @@
     if eds.has_option(section, "LowLimit"):
         try:
             min_string = eds.get(section, "LowLimit")
-<<<<<<< HEAD
-            if var.data_type in objectdictionary.SIGNED_TYPES:
-=======
             if var.data_type in datatypes.SIGNED_TYPES:
->>>>>>> ba4fa0c3
                 var.min = _signed_int_from_hex(min_string, _calc_bit_length(var.data_type))
             else:
                 var.min = int(min_string, 0)
@@ -305,11 +290,7 @@
     if eds.has_option(section, "HighLimit"):
         try:
             max_string = eds.get(section, "HighLimit")
-<<<<<<< HEAD
-            if var.data_type in objectdictionary.SIGNED_TYPES:
-=======
             if var.data_type in datatypes.SIGNED_TYPES:
->>>>>>> ba4fa0c3
                 var.max = _signed_int_from_hex(max_string, _calc_bit_length(var.data_type))
             else:
                 var.max = int(max_string, 0)
