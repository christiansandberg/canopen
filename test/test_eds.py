--- conflicted
+++ resolved
@@ -90,17 +90,11 @@
         self.assertEqual(uint8.max, 10)
         int32 = self.od[0x3030]
         self.assertEqual(int32.min, -2147483648)
-<<<<<<< HEAD
-        self.assertEqual(int32.max, 0)
-=======
         self.assertEqual(int32.max, -1)
->>>>>>> ba4fa0c3
         int64 = self.od[0x3040]
         self.assertEqual(int64.min, -10)
         self.assertEqual(int64.max, +10)
 
-<<<<<<< HEAD
-=======
     def test_signed_int_from_hex(self):
         for data_type, test_cases in self.test_data.items():
             for test_case in test_cases:
@@ -108,7 +102,6 @@
                     result = _signed_int_from_hex('0x' + test_case["hex_str"], test_case["bit_length"])
                     self.assertEqual(result, test_case["expected"])
 
->>>>>>> ba4fa0c3
     def test_array_compact_subobj(self):
         array = self.od[0x1003]
         self.assertIsInstance(array, canopen.objectdictionary.ODArray)
@@ -180,14 +173,6 @@
 
     def test_export_eds(self):
         import tempfile
-<<<<<<< HEAD
-        for doctype in {"eds", "dcf"}:
-            with tempfile.NamedTemporaryFile(suffix="." + doctype, mode="w+") as tempeds:
-                print("exporting %s to " % doctype + tempeds.name)
-                canopen.export_od(self.od, tempeds, doc_type=doctype)
-                tempeds.flush()
-                exported_od = canopen.import_od(tempeds.name)
-=======
         from pathlib import Path
         with tempfile.TemporaryDirectory() as tempdir:
             for doctype in {"eds", "dcf"}:
@@ -197,7 +182,6 @@
                     canopen.export_od(self.od, tempeds, doc_type=doctype)
 
                 exported_od = canopen.import_od(tempfile)
->>>>>>> ba4fa0c3
 
                 for index in exported_od:
                     self.assertIn(exported_od[index].name, self.od)
