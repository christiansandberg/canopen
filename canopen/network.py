from __future__ import annotations
<<<<<<< HEAD
from collections.abc import MutableMapping
import logging
import threading
from typing import Callable, Dict, Iterable, List, Optional, Union, TYPE_CHECKING
import asyncio

if TYPE_CHECKING:
    from can import BusABC, Notifier
    from asyncio import AbstractEventLoop
=======

from collections.abc import MutableMapping
import logging
import threading
from typing import Callable, Dict, Iterator, List, Optional, Union
>>>>>>> 11b540ad

try:
    import can
    from can import Listener
    from can import CanError
except ImportError:
    # Do not fail if python-can is not installed
    can = None
    CanError = Exception
    class Listener:
        """ Dummy listener """

from canopen.node import RemoteNode, LocalNode
from canopen.sync import SyncProducer
from canopen.timestamp import TimeProducer
from canopen.nmt import NmtMaster
from canopen.lss import LssMaster
from canopen.objectdictionary.eds import import_from_node
from canopen.objectdictionary import ObjectDictionary
from canopen.async_guard import set_async_sentinel

logger = logging.getLogger(__name__)

Callback = Callable[[int, bytearray, float], None]


class Network(MutableMapping):
    """Representation of one CAN bus containing one or more nodes."""

    def __init__(
        self,
        bus: Optional[BusABC] = None,
        loop: Optional[AbstractEventLoop] = None
    ):
        """
        :param can.BusABC bus:
            A python-can bus instance to re-use.
        """
        #: A python-can :class:`can.BusABC` instance which is set after
        #: :meth:`canopen.Network.connect` is called
        self.bus: Optional[BusABC] = bus
        self.loop: Optional[asyncio.AbstractEventLoop] = loop
        #: A :class:`~canopen.network.NodeScanner` for detecting nodes
        self.scanner = NodeScanner(self)
        #: List of :class:`can.Listener` objects.
        #: Includes at least MessageListener.
        self.listeners = [MessageListener(self)]
        self.notifier: Optional[Notifier] = None
        self.nodes: Dict[int, Union[RemoteNode, LocalNode]] = {}
        self.subscribers: Dict[int, List[Callback]] = {}
        self.send_lock = threading.Lock()
        self.sync = SyncProducer(self)
        self.time = TimeProducer(self)
        self.nmt = NmtMaster(0)
        self.nmt.network = self

        self.lss = LssMaster()
        self.lss.network = self

        if self.is_async():
            self.subscribe(self.lss.LSS_RX_COBID, self.lss.aon_message_received)
        else:
            self.subscribe(self.lss.LSS_RX_COBID, self.lss.on_message_received)

    def subscribe(self, can_id: int, callback: Callback) -> None:
        """Listen for messages with a specific CAN ID.

        :param can_id:
            The CAN ID to listen for.
        :param callback:
            Function to call when message is received.
        """
        self.subscribers.setdefault(can_id, list())
        if callback not in self.subscribers[can_id]:
            self.subscribers[can_id].append(callback)

    def unsubscribe(self, can_id, callback=None) -> None:
        """Stop listening for message.

        :param int can_id:
            The CAN ID from which to unsubscribe.
        :param callback:
            If given, remove only this callback.  Otherwise all callbacks for
            the CAN ID.
        """
        if callback is None:
            del self.subscribers[can_id]
        else:
            self.subscribers[can_id].remove(callback)

    def connect(self, *args, **kwargs) -> Network:
        """Connect to CAN bus using python-can.

        Arguments are passed directly to :class:`can.BusABC`. Typically these
        may include:

        :param channel:
            Backend specific channel for the CAN interface.
        :param str bustype:
            Name of the interface. See
            `python-can manual <https://python-can.readthedocs.io/en/stable/configuration.html#interface-names>`__
            for full list of supported interfaces.
        :param int bitrate:
            Bitrate in bit/s.
        :param loop:
            Optional, pass the loop parameter if running under asyncio

        :raises can.CanError:
            When connection fails.
        """
        # If bitrate has not been specified, try to find one node where bitrate
        # has been specified
        if "bitrate" not in kwargs:
            for node in self.nodes.values():
                if node.object_dictionary.bitrate:
                    kwargs["bitrate"] = node.object_dictionary.bitrate
                    break
        # The optional loop parameter goes to can.Notifier()
        kwargs_notifier = {}
        if "loop" in kwargs:
            kwargs_notifier["loop"] = kwargs["loop"]
            self.loop = kwargs["loop"]
            del kwargs["loop"]
            # Register this function as the means to check if canopen is run in
            # async mode. This enables the @ensure_not_async() decorator to
            # work. See async_guard.py
            set_async_sentinel(self.is_async)
        if self.bus is None:
            self.bus = can.Bus(*args, **kwargs)
        logger.info("Connected to '%s'", self.bus.channel_info)
        self.notifier = can.Notifier(self.bus, self.listeners, 1, **kwargs_notifier)
        return self

    def disconnect(self) -> None:
        """Disconnect from the CAN bus.

        Must be overridden in a subclass if a custom interface is used.
        """
        for node in self.nodes.values():
            if hasattr(node, "pdo"):
                node.pdo.stop()
        if self.notifier is not None:
            self.notifier.stop()
        if self.bus is not None:
            self.bus.shutdown()
        self.bus = None
        self.check()

    def __enter__(self):
        return self

    def __exit__(self, type, value, traceback):
        self.disconnect()

    # FIXME: Implement async "aadd_node"

    def add_node(
        self,
        node: Union[int, RemoteNode, LocalNode],
        object_dictionary: Union[str, ObjectDictionary, None] = None,
        upload_eds: bool = False,
    ) -> RemoteNode:
        """Add a remote node to the network.

        :param node:
            Can be either an integer representing the node ID, a
            :class:`canopen.RemoteNode` or :class:`canopen.LocalNode` object.
        :param object_dictionary:
            Can be either a string for specifying the path to an
            Object Dictionary file or a
            :class:`canopen.ObjectDictionary` object.
        :param upload_eds:
            Set ``True`` if EDS file should be uploaded from 0x1021.

        :return:
            The Node object that was added.
        """
        if isinstance(node, int):
            if upload_eds:
                logger.info("Trying to read EDS from node %d", node)
                object_dictionary = import_from_node(node, self)
            node = RemoteNode(node, object_dictionary)
        self[node.id] = node
        return node

    def create_node(
        self,
        node: int,
        object_dictionary: Union[str, ObjectDictionary, None] = None,
    ) -> LocalNode:
        """Create a local node in the network.

        :param node:
            An integer representing the node ID.
        :param object_dictionary:
            Can be either a string for specifying the path to an
            Object Dictionary file or a
            :class:`canopen.ObjectDictionary` object.

        :return:
            The Node object that was added.
        """
        if isinstance(node, int):
            node = LocalNode(node, object_dictionary)
        self[node.id] = node
        return node

    def send_message(self, can_id: int, data: bytes, remote: bool = False) -> None:
        """Send a raw CAN message to the network.

        This method may be overridden in a subclass if you need to integrate
        this library with a custom backend.
        It is safe to call this from multiple threads.

        :param int can_id:
            CAN-ID of the message
        :param data:
            Data to be transmitted (anything that can be converted to bytes)
        :param bool remote:
            Set to True to send remote frame

        :raises can.CanError:
            When the message fails to be transmitted
        """
        if not self.bus:
            raise RuntimeError("Not connected to CAN bus")
        msg = can.Message(is_extended_id=can_id > 0x7FF,
                          arbitration_id=can_id,
                          data=data,
                          is_remote_frame=remote)
        # NOTE: Blocking lock. This is probably ok for async, because async
        #       only use one thread.
        with self.send_lock:
            self.bus.send(msg)
        self.check()

    def send_periodic(
        self, can_id: int, data: bytes, period: float, remote: bool = False
    ) -> PeriodicMessageTask:
        """Start sending a message periodically.

        :param can_id:
            CAN-ID of the message
        :param data:
            Data to be transmitted (anything that can be converted to bytes)
        :param period:
            Seconds between each message
        :param remote:
            indicates if the message frame is a remote request to the slave node

        :return:
            An task object with a ``.stop()`` method to stop the transmission
        """
        return PeriodicMessageTask(can_id, data, period, self.bus, remote)

    def notify(self, can_id: int, data: bytearray, timestamp: float) -> None:
        """Feed incoming message to this library.

        If a custom interface is used, this function must be called for each
        message read from the CAN bus.

        :param can_id:
            CAN-ID of the message
        :param data:
            Data part of the message (0 - 8 bytes)
        :param timestamp:
            Timestamp of the message, preferably as a Unix timestamp
        """
        # NOTE: Callback. Called from another thread unless async
        callbacks = self.subscribers.get(can_id)
        if callbacks is not None:
            for callback in callbacks:
                res = callback(can_id, data, timestamp)
                if res is not None and self.loop is not None and asyncio.iscoroutine(res):
                    self.loop.create_task(res)
        self.scanner.on_message_received(can_id)

    def check(self) -> None:
        """Check that no fatal error has occurred in the receiving thread.

        If an exception caused the thread to terminate, that exception will be
        raised.
        """
        if self.notifier is not None:
            exc = self.notifier.exception
            if exc is not None:
                logger.error("An error has caused receiving of messages to stop")
                raise exc

    def is_async(self) -> bool:
        """Check if canopen has been connected with async"""
        return self.loop is not None

    def __getitem__(self, node_id: int) -> Union[RemoteNode, LocalNode]:
        return self.nodes[node_id]

    def __setitem__(self, node_id: int, node: Union[RemoteNode, LocalNode]):
        assert node_id == node.id
        if node_id in self.nodes:
            # Remove old callbacks
            self.nodes[node_id].remove_network()
        self.nodes[node_id] = node
        node.associate_network(self)

    def __delitem__(self, node_id: int):
        self.nodes[node_id].remove_network()
        del self.nodes[node_id]

    def __iter__(self) -> Iterator[int]:
        return iter(self.nodes)

    def __len__(self) -> int:
        return len(self.nodes)


class PeriodicMessageTask:
    """
    Task object to transmit a message periodically using python-can's
    CyclicSendTask
    """

    def __init__(
        self,
        can_id: int,
        data: bytes,
        period: float,
        bus,
        remote: bool = False,
    ):
        """
        :param can_id:
            CAN-ID of the message
        :param data:
            Data to be transmitted (anything that can be converted to bytes)
        :param period:
            Seconds between each message
        :param can.BusABC bus:
            python-can bus to use for transmission
        """
        self.bus = bus
        self.period = period
        self.msg = can.Message(is_extended_id=can_id > 0x7FF,
                               arbitration_id=can_id,
                               data=data, is_remote_frame=remote)
        self._task = None
        self._start()

    def _start(self):
        self._task = self.bus.send_periodic(self.msg, self.period)

    def stop(self):
        """Stop transmission"""
        self._task.stop()

    def update(self, data: bytes) -> None:
        """Update data of message

        :param data:
            New data to transmit
        """
        # NOTE: Callback. Called from another thread unless async
        new_data = bytearray(data)
        old_data = self.msg.data
        self.msg.data = new_data
        if hasattr(self._task, "modify_data"):
            self._task.modify_data(self.msg)
        elif new_data != old_data:
            # Stop and start (will mess up period unfortunately)
            self._task.stop()
            self._start()


class MessageListener(Listener):
    """Listens for messages on CAN bus and feeds them to a Network instance.

    :param network:
        The network to notify on new messages.
    """

    def __init__(self, network: Network):
        self.network = network

    def on_message_received(self, msg):
        # NOTE: Callback. Called from another thread unless async
        if msg.is_error_frame or msg.is_remote_frame:
            return

        try:
            self.network.notify(msg.arbitration_id, msg.data, msg.timestamp)
        except Exception as e:
            # Exceptions in any callbaks should not affect CAN processing
            logger.error(str(e))

    def stop(self) -> None:
        """Override abstract base method to release any resources."""


class NodeScanner:
    """Observes which nodes are present on the bus.

    Listens for the following messages:
     - Heartbeat (0x700)
     - SDO response (0x580)
     - TxPDO (0x180, 0x280, 0x380, 0x480)
     - EMCY (0x80)

    :param canopen.Network network:
        The network to use when doing active searching.
    """

    #: Activate or deactivate scanning
    active = True

    SERVICES = (0x700, 0x580, 0x180, 0x280, 0x380, 0x480, 0x80)

    def __init__(self, network: Optional[Network] = None):
        self.network = network
        #: A :class:`list` of nodes discovered
        self.nodes: List[int] = []

    def on_message_received(self, can_id: int):
        # NOTE: Callback. Called from another thread unless async
        service = can_id & 0x780
        node_id = can_id & 0x7F
        if node_id not in self.nodes and node_id != 0 and service in self.SERVICES:
            # NOTE: In the current CPython implementation append on lists are
            #       atomic which makes this thread-safe. However, other py
            #       interpreters might not. It should be considered if a better
            #       mechanism is needed to protect against race.
            self.nodes.append(node_id)

    def reset(self):
        """Clear list of found nodes."""
        self.nodes = []

    def search(self, limit: int = 127) -> None:
        """Search for nodes by sending SDO requests to all node IDs."""
        if self.network is None:
            raise RuntimeError("A Network is required to do active scanning")
        # SDO upload request, parameter 0x1000:0x00
        sdo_req = b"\x40\x00\x10\x00\x00\x00\x00\x00"
        for node_id in range(1, limit + 1):
            self.network.send_message(0x600 + node_id, sdo_req)<|MERGE_RESOLUTION|>--- conflicted
+++ resolved
@@ -1,21 +1,13 @@
 from __future__ import annotations
-<<<<<<< HEAD
 from collections.abc import MutableMapping
 import logging
 import threading
-from typing import Callable, Dict, Iterable, List, Optional, Union, TYPE_CHECKING
+from typing import Callable, Dict, Iterator, List, Optional, Union, TYPE_CHECKING
 import asyncio
 
 if TYPE_CHECKING:
     from can import BusABC, Notifier
     from asyncio import AbstractEventLoop
-=======
-
-from collections.abc import MutableMapping
-import logging
-import threading
-from typing import Callable, Dict, Iterator, List, Optional, Union
->>>>>>> 11b540ad
 
 try:
     import can
