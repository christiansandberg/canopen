--- conflicted
+++ resolved
@@ -135,17 +135,9 @@
         """
         try:
             if subindex is not None:
-<<<<<<< HEAD
-                logger.info(str('SDO [{index:#06x}][{subindex:#06x}]: {name}: {value:#06x}'.format(
-                    index=index,
-                    subindex=subindex,
-                    name=name,
-                    value=value)))
-                # NOTE: Blocking call - OK. Protected in SdoClient
-=======
                 logger.info('SDO [0x%04X][0x%02X]: %s: %#06x',
                             index, subindex, name, value)
->>>>>>> 11b540ad
+                # NOTE: Blocking call - OK. Protected in SdoClient
                 self.sdo[index][subindex].raw = value
             else:
                 # NOTE: Blocking call - OK. Protected in SdoClient
