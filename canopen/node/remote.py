--- conflicted
+++ resolved
@@ -1,27 +1,16 @@
-from typing import Optional, Union, TextIO, TYPE_CHECKING, List
+from typing import Optional, TYPE_CHECKING, List
 import logging
 
-<<<<<<< HEAD
-from .. import sdo
-from ..sdo import SdoClient
-from ..nmt import NmtMaster
-from ..emcy import EmcyConsumer
-from ..pdo import TPDO, RPDO, PDO
-from .base import BaseNode
-
-import canopen
-from canopen import objectdictionary
-=======
-from canopen.sdo import SdoClient, SdoCommunicationError, SdoAbortedError
+from canopen import sdo
+from canopen.sdo import SdoClient
 from canopen.nmt import NmtMaster
 from canopen.emcy import EmcyConsumer
 from canopen.pdo import TPDO, RPDO, PDO
-from canopen.objectdictionary import Record, Array, Variable, ObjectDictionary
 from canopen.node.base import BaseNode
->>>>>>> e8807b87
+from canopen import objectdictionary
 
 if TYPE_CHECKING:
-    from ..network import Network
+    from canopen.network import Network
 
 logger = logging.getLogger(__name__)
 
@@ -50,13 +39,8 @@
 
     def __init__(
         self,
-<<<<<<< HEAD
         node_id: Optional[int],
         object_dictionary: objectdictionary.TObjectDictionary,
-=======
-        node_id: int,
-        object_dictionary: Union[ObjectDictionary, str, TextIO],
->>>>>>> e8807b87
         load_od: bool = False,
     ):
         super(RemoteNode, self).__init__(node_id, object_dictionary)
@@ -168,9 +152,9 @@
                     index=index,
                     name=name,
                     value=value)))
-        except SdoCommunicationError as e:
+        except sdo.SdoCommunicationError as e:
             logger.warning(str(e))
-        except SdoAbortedError as e:
+        except sdo.SdoAbortedError as e:
             # WORKAROUND for broken implementations: the SDO is set but the error
             # "Attempt to write a read-only object" is raised any way.
             if e.code != 0x06010002:
